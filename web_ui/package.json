--- conflicted
+++ resolved
@@ -25,11 +25,7 @@
     "case-sensitive-paths-webpack-plugin": "2.2.0",
     "dotenv": "8.1.0",
     "dotenv-expand": "5.1.0",
-<<<<<<< HEAD
-    "eslint": "^6.2.2",
-=======
     "eslint": "^6.3.0",
->>>>>>> bc23890d
     "eslint-config-react-app": "^5.0.1",
     "eslint-loader": "2.2.1",
     "eslint-plugin-flowtype": "4.2.0",
