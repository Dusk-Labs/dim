--- conflicted
+++ resolved
@@ -8,11 +8,8 @@
     "@babel/plugin-transform-react-jsx-self": "^7.2.0",
     "@babel/plugin-transform-react-jsx-source": "^7.5.0",
     "@fortawesome/fontawesome-svg-core": "^1.2.22",
-<<<<<<< HEAD
     "@fortawesome/free-brands-svg-icons": "^5.10.2",
-=======
     "@fortawesome/free-regular-svg-icons": "^5.10.2",
->>>>>>> 36a50a16
     "@fortawesome/free-solid-svg-icons": "^5.10.2",
     "@fortawesome/react-fontawesome": "^0.1.4",
     "@svgr/webpack": "4.3.2",
