.banner {
    grid-area: banner;
    position: relative;
    text-align: right;

    img {
        min-height: 45vh;
        max-height: 55vh;
        width: 100%;
        -o-object-fit: cover;
            object-fit: cover;
        -webkit-mask-image: -webkit-gradient(linear, left top, left bottom, color-stop(20%, #000000), to(#1a1a1a00));
        -webkit-mask-image: linear-gradient(to bottom, #000000 20%, #1a1a1a00 100%);
                mask-image: -webkit-gradient(linear, left top, left bottom, color-stop(20%, #000000), to(#1a1a1a00));
                mask-image: linear-gradient(to bottom, #000000 20%, #1a1a1a00 100%);
        -webkit-transition: object-position 0.3s ease-in-out;
        transition: object-position 0.3s ease-in-out;
        transition: object-position 0.3s ease-in-out, -o-object-position 0.3s ease-in-out;
    }

    .info {
        text-align: left;
        width: 400px;
        position: absolute;
        top: 50%;
        left: 5%;
        -webkit-transform: translate(0, -40%);
                transform: translate(0, -40%);
        text-shadow: #000000 0 0 10px;

        h1 {
            font-size: 2em;
            margin: 0;
        }

        .desc {
            margin: 2vh 0;
        }

        h5, p {
            margin: 1vh 0;
        }

        p {
            color: #b3b3b3;
        }
    }

    a {
        font-family: "Roboto Black";
        color: #eee7e7;
        padding: 7px 30px;
        border-radius: 1vh;
        -webkit-filter: brightness(90%);
                filter: brightness(90%);
        -webkit-transition: filter 0.3s ease-in-out;
        -webkit-transition: -webkit-filter 0.3s ease-in-out;
        transition: -webkit-filter 0.3s ease-in-out;
        transition: filter 0.3s ease-in-out;
        transition: filter 0.3s ease-in-out, -webkit-filter 0.3s ease-in-out;
        text-shadow: none;

        &:hover {
            -webkit-filter: brightness(100%);
                    filter: brightness(100%);
        }
    }

    /* ICON */
    svg {
        margin-left: 5px;
        font-size: 0.9em;
    }
}

/*
    * == MEDIA QUERIES ==
*/


@media only screen and (max-width: 2560px) and (max-height: 1440px) {
    .banner img {
        -o-object-position: 30% 30%;
           object-position: 30% 30%;
    }
<<<<<<< HEAD
=======
}

@media only screen and (max-width: 720px) and (max-height: 1440px) {
    .banner img {
        -o-object-position: 50%;
           object-position: 50%;
    }
}

@media only screen and (max-width: 600px) {
    .banner .info {
        top: 45%;
        width: 350px;
    }
>>>>>>> 3375df6b
}<|MERGE_RESOLUTION|>--- conflicted
+++ resolved
@@ -83,8 +83,6 @@
         -o-object-position: 30% 30%;
            object-position: 30% 30%;
     }
-<<<<<<< HEAD
-=======
 }
 
 @media only screen and (max-width: 720px) and (max-height: 1440px) {
@@ -99,5 +97,4 @@
         top: 45%;
         width: 350px;
     }
->>>>>>> 3375df6b
 }