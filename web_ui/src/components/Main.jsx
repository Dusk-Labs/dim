--- conflicted
+++ resolved
@@ -10,10 +10,7 @@
         super(props);
 
         this.state = {
-<<<<<<< HEAD
-=======
             cards: [],
->>>>>>> 246d8abd
             banners: [
                 {
                     name: "The 100",
@@ -34,39 +31,15 @@
         };
     }
 
-<<<<<<< HEAD
 
     render() {
         return (
             <main>
-                <section className="banner">
-                    <BannerPages>
-                        {this.state.banners.map(({name, src, desc}, i) => <Banner key={i} src={src} title={name} description={desc}/>)}
-                    </BannerPages>
-                </section>
+                <BannerPages>
+                    {this.state.banners.map(({name, src, desc}, i) => <Banner key={i} src={src} title={name} description={desc}/>)}
+                </BannerPages>
 
                 <Library url="http://86.21.150.167:8000/api/v1/library/2/media"/>
-=======
-    async componentDidMount() {
-        const req = await fetch("http://86.21.150.167:8000/api/v1/library/1/media");
-        const payload = await req.json();
-
-        const cards = payload.map((card, i) => <Card key={i} data={card}/>);
-        this.setState({ cards });
-    }
-
-    render() {
-        let { cards, banners } = this.state;
-
-        banners = banners.map(({name, src, desc}, i) => <Banner key={i} src={src} title={name} description={desc}/>);
-
-        return (
-            <main>
-                <BannerPages>{banners}</BannerPages>
-                <section className="libraries">
-                    <div className="cards">{cards}</div>
-                </section>
->>>>>>> 246d8abd
             </main>
         );
     }
