--- conflicted
+++ resolved
@@ -4,11 +4,11 @@
 import ProgressBar from "./progress-bar.jsx";
 import "./main.scss";
 
+import { FontAwesomeIcon } from "@fortawesome/react-fontawesome";
 import { library } from "@fortawesome/fontawesome-svg-core";
-import { faPlay } from "@fortawesome/free-solid-svg-icons";
-import { FontAwesomeIcon } from "@fortawesome/react-fontawesome";
+import { faArrowAltCircleRight } from "@fortawesome/free-solid-svg-icons";
 
-library.add(faPlay);
+library.add(faArrowAltCircleRight);
 
 class Main extends Component {
 
@@ -29,13 +29,9 @@
                                 in hopes of possibly re-populating the planet.
                             </p>
                         </div>
-                        <button>PLAY<FontAwesomeIcon icon="play"/></button>
+                        <button>PLAY<FontAwesomeIcon icon="arrow-alt-circle-right"/></button>
                     </div>
-<<<<<<< HEAD
                     <ProgressBar id="1"/>
-=======
-                    <ProgressBar/>
->>>>>>> 3cf1622f
                 </section>
                 <section className="libraries">
                     <div className="recommended">
