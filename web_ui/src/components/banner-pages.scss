--- conflicted
+++ resolved
@@ -63,11 +63,7 @@
 }
 
 .pages {
-<<<<<<< HEAD
-    .page {
-=======
     > div {
->>>>>>> 246d8abd
         position: absolute;
         display: none;
         opacity: 1;
