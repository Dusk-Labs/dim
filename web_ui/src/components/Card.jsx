--- conflicted
+++ resolved
@@ -22,28 +22,6 @@
         };
     }
 
-<<<<<<< HEAD
-    componentDidMount() {
-        let data = this.props.data;
-        this.setState({
-            data: {
-                name: data.name,
-                imdb: `${data.rating || "NA"}/10`,
-                rotten_tomatoes: "NA%",
-                description: data.description || "No description found.",
-                genre: "MAIN GENRE",
-                year: data.year || "YEAR",
-                trailer: "",
-                length: "00:00:00",
-                play: "",
-                src: data.poster_path,
-            },
-            accent: "#f7931e",
-        })
-    }
-
-=======
->>>>>>> 246d8abd
     handleMouseHover() {
         if (this.state.hoverTimeout != null) {
             clearTimeout(this.state.hoverTimeout);
