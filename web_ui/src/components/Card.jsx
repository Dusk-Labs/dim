import React, { PureComponent } from "react";
import CardPopup from "./Card-Popup.jsx";
import LazyImage from "./helpers/LazyImage.jsx";

import "./card.scss";
import * as Vibrant from 'node-vibrant';

class Card extends PureComponent {
    constructor(props) {
        super(props);
        this.handleMouseHover = this.handleMouseHover.bind(this);

        this.state = {
            hovering: false,
            timeout: false,
<<<<<<< HEAD
            accent: {
                background: "#f7931e",
                text: "#ffffff"
            }
=======
            posterBlob: undefined,
            accentDone: false,
>>>>>>> 55753283
        };
    }

    handleMouseHover() {
        if(this.state.hoverTimeout != null) {
            clearTimeout(this.state.hoverTimeout);
            this.setState({ hoverTimeout: null, hovering: false });
            return;
        }

        this.setState({
            hoverTimeout: setTimeout(this.renderCardPopout.bind(this), 600),
        });
    }

    async renderCardPopout() {
        if(!this.state.accentDone && this.state.posterBlob !== undefined) {
            const color = await Vibrant.from(this.state.posterBlob).getPalette();
            this.setState({ accent: color.Vibrant.getHex() })
        }
        this.setState({
            hovering: !this.state.hovering,
        });
    }

    onLoadPoster = async (blob) => {
<<<<<<< HEAD
        const color = await Vibrant.from(URL.createObjectURL(blob)).getPalette();

        this.setState({
            accent: {
                background: color.Vibrant.getHex(),
                text: color.Vibrant.getTitleTextColor()
            }
        });
=======
        this.setState({ posterBlob: URL.createObjectURL(blob) });
>>>>>>> 55753283
    }

    render() {
        const { accent } = this.state
        const { name, poster_path } = this.props.data;

        const cover = (
            poster_path
                ? <LazyImage alt={"cover-" + name} src={poster_path} onLoad={this.onLoadPoster}/>
                : <div className="placeholder"></div>
        );

        return (
            <div className="card-wrapper" onMouseEnter={this.handleMouseHover} onMouseLeave={this.handleMouseHover}>
                <div className="card">
                    <a href={poster_path} rel="noopener noreferrer" target="_blank">
                        { cover }
                        <p style={{opacity: + !this.state.hovering}}>{name}</p>
                    </a>
                </div>
                {this.state.hovering &&
                    <CardPopup data={this.props.data} accent={accent}/>
                }
            </div>
        );
    }
}

export default Card;<|MERGE_RESOLUTION|>--- conflicted
+++ resolved
@@ -13,15 +13,10 @@
         this.state = {
             hovering: false,
             timeout: false,
-<<<<<<< HEAD
             accent: {
                 background: "#f7931e",
                 text: "#ffffff"
             }
-=======
-            posterBlob: undefined,
-            accentDone: false,
->>>>>>> 55753283
         };
     }
 
@@ -48,7 +43,6 @@
     }
 
     onLoadPoster = async (blob) => {
-<<<<<<< HEAD
         const color = await Vibrant.from(URL.createObjectURL(blob)).getPalette();
 
         this.setState({
@@ -57,9 +51,6 @@
                 text: color.Vibrant.getTitleTextColor()
             }
         });
-=======
-        this.setState({ posterBlob: URL.createObjectURL(blob) });
->>>>>>> 55753283
     }
 
     render() {
