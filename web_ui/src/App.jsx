--- conflicted
+++ resolved
@@ -11,19 +11,18 @@
 import VideoPlayer from "./layouts/VideoPlayer.jsx";
 import SearchResults from "./layouts/SearchResults";
 import BannerPage from "./components/BannerPage.jsx";
-<<<<<<< HEAD
 import MediaPage from "./layouts/MediaPage.jsx";
-=======
 import Login from "./layouts/Login.jsx";
 
 import { authenticate } from "./actions/authActions.js";
->>>>>>> fcaafbd9
 
 import './App.scss';
 
 library.add(fas, far);
 
-window.host = window.location.hostname; // quick hack to get proper requests
+// quick hack to get proper requests
+window.host = window.location.hostname;
+window.host = "86.21.150.167";
 
 class App extends Component {
     constructor(props) {
@@ -31,7 +30,7 @@
     }
 
 	render() {
-        if(!this.props.auth.logged_in) {
+        if (!this.props.auth.logged_in) {
             return (
                 <Login/>
             );
