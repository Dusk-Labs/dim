--- conflicted
+++ resolved
@@ -92,6 +92,26 @@
 		);
 	}
 
+	login() {
+		return (
+			<Fragment>
+				<main>
+					<Login/>
+				</main>
+			</Fragment>
+		);
+	}
+
+	register() {
+		return (
+			<Fragment>
+				<main>
+					<Register/>
+				</main>
+			</Fragment>
+		);
+	}
+
 	componentDidUpdate(prevProps) {
 		if (prevProps.auth.logged_in !== this.props.auth.logged_in) {
 			const token = document.cookie.split("=")[1];
@@ -107,25 +127,15 @@
 	render() {
 		let app;
 
-<<<<<<< HEAD
-		if (!this.props.auth.logged_in && !this.props.auth.token || this.props.auth.error) {
-            app = (
-				<Fragment>
-					<main>
-						<Login/>
-					</main>
-				</Fragment>
-			);
-=======
+		// AUTH_LOGIN_CHECK
 		if ((!this.props.auth.logged_in && !this.props.auth.token) || this.props.auth.error) {
             app = (
                 <Switch>
-                    <Route exact path="/login" render={() => <Login/>}/>
-                    <Route exact path="/register" render={() => <Register/>}/>
+                    <Route exact path="/login" render={this.login}/>
+                    <Route exact path="/register" render={this.register}/>
                     <Redirect to="/login"/>
                 </Switch>
             );
->>>>>>> bc77e179
 		}
 
 		// AUTH_LOGIN_OK
