--- conflicted
+++ resolved
@@ -2,7 +2,6 @@
     FETCH_CARDS_START,
     FETCH_CARDS_OK,
     FETCH_CARDS_ERR,
-<<<<<<< HEAD
     FETCH_MEDIA_INFO_START,
     FETCH_MEDIA_INFO_OK,
     FETCH_MEDIA_INFO_ERR,
@@ -14,12 +13,7 @@
     FETCH_MEDIA_SEASONS_ERR,
     FETCH_MEDIA_SEASON_EPISODES_START,
     FETCH_MEDIA_SEASON_EPISODES_OK,
-    FETCH_MEDIA_SEASON_EPISODES_ERR,
-=======
-    FETCH_CARD_START,
-    FETCH_CARD_OK,
-    FETCH_CARD_ERR
->>>>>>> fcaafbd9
+    FETCH_MEDIA_SEASON_EPISODES_ERR
 } from "./types.js";
 
 export const fetchCards = (token, path) => async (dispatch) => {
@@ -28,16 +22,10 @@
     try {
         const config = {
             headers: {
-<<<<<<< HEAD
-                Authorization: window.token
+                "authorization": token,
             }
         };
 
-=======
-                "authorization": token,
-            }
-        };
->>>>>>> fcaafbd9
         const res = await fetch(path, config);
 
         if (res.status !== 200) {
@@ -59,18 +47,15 @@
             payload: err
         });
     }
-<<<<<<< HEAD
 };
 
-export const fetchMediaInfo = (id) => async (dispatch) => {
+export const fetchMediaInfo = (token, id) => async (dispatch) => {
     dispatch({ type: FETCH_MEDIA_INFO_START });
-
-    // await new Promise(_ => setTimeout(_, 3000));
 
     try {
         const config = {
             headers: {
-                Authorization: window.token
+                "authorization": token
             }
         };
 
@@ -85,8 +70,6 @@
 
         const payload = await res.json();
 
-        // await new Promise(_ => setTimeout(_, 3000));
-
         dispatch({
             type: FETCH_MEDIA_INFO_OK,
             payload
@@ -99,13 +82,13 @@
     }
 };
 
-export const fetchExtraMediaInfo = (id) => async (dispatch) => {
+export const fetchExtraMediaInfo = (token, id) => async (dispatch) => {
     dispatch({ type: FETCH_EXTRA_MEDIA_INFO_START });
 
     try {
         const config = {
             headers: {
-                Authorization: window.token
+                "authorization": token
             }
         };
 
@@ -139,20 +122,13 @@
     }
 };
 
-export const fetchMediaSeasons = (id) => async (dispatch) => {
+export const fetchMediaSeasons = (token, id) => async (dispatch) => {
     dispatch({ type: FETCH_MEDIA_SEASONS_START });
-=======
-}
-
-export const fetchCard = (token, id) => async (dispatch) => {
-    dispatch({ type: FETCH_CARD_START });
->>>>>>> fcaafbd9
 
     try {
         const config = {
             headers: {
-<<<<<<< HEAD
-                Authorization: window.token
+                "authorization": token
             }
         };
 
@@ -179,13 +155,13 @@
     }
 };
 
-export const fetchMediaSeasonEpisodes = (id, season) => async (dispatch) => {
+export const fetchMediaSeasonEpisodes = (token, id, season) => async (dispatch) => {
     dispatch({ type: FETCH_MEDIA_SEASON_EPISODES_START });
 
     try {
         const config = {
             headers: {
-                Authorization: window.token
+                "authorization": token
             }
         };
 
@@ -194,16 +170,6 @@
         if (res.status !== 200) {
             return dispatch({
                 type: FETCH_MEDIA_SEASON_EPISODES_ERR,
-=======
-                "authorization": token,
-            }
-        };
-        const res = await fetch(`//${window.host}:8000/api/v1/media/${id}`, config);
-
-        if (res.status !== 200) {
-            return dispatch({
-                type: FETCH_CARD_ERR,
->>>>>>> fcaafbd9
                 payload: res.statusText
             });
         }
@@ -211,25 +177,13 @@
         const payload = await res.json();
 
         dispatch({
-<<<<<<< HEAD
             type: FETCH_MEDIA_SEASON_EPISODES_OK,
-=======
-            type: FETCH_CARD_OK,
->>>>>>> fcaafbd9
             payload
         });
     } catch(err) {
         dispatch({
-<<<<<<< HEAD
             type: FETCH_MEDIA_SEASON_EPISODES_ERR,
             payload: err
         });
     }
-};
-=======
-            type: FETCH_CARD_ERR,
-            payload: err
-        });
-    }
-}
->>>>>>> fcaafbd9
+};