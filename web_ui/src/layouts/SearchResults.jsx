import React, { Component, Fragment } from "react";
import { FontAwesomeIcon } from '@fortawesome/react-fontawesome';

import CardList from "./CardList.jsx";

class SearchResults extends Component {
    constructor(props) {
        super(props);

        this.state = {
            cards: {},
            fetching: false,
            fetched: false,
            error: null
        };
    }

    componentDidMount() {
        document.title = "Dim - Results";
        this.getResults();
    }

    componentDidUpdate(prevProps) {
        if (this.props.location.search !== prevProps.location.search) {
            this.getResults();
        }
    }

    async getResults() {
        this.setState({
            fetching: true
        });

        const searchURL = new URLSearchParams(this.props.location.search);

<<<<<<< HEAD
        let params = '';

        // eslint-disable-next-line
        for (const key of searchURL.keys()) {
            if (searchURL.get(key) !== undefined) {
                params += `${key}=${searchURL.get(key)}&`;
            }
        }

        if (params.length === 0) {
=======
        document.title = `Dim - Results for '${query}'`;

        if (query.length === 0) {
>>>>>>> 1762bfef
            return this.setState({
                fetching: false,
                fetched: true,
                error: true
            });
        };

        const res = await fetch(`http://86.21.150.167:8000/api/v1/search?${params}`);

        if (res.status !== 200) {
            return this.setState({
                fetching: false,
                fetched: true,
                error: true
            });
        }

        const results = await res.json();

        this.setState({
            fetching: false,
            fetched: true,
            cards: results
        });
    }

    async handle_req(promise) {
        try {
            return await (await promise).json();
        } catch (err) {
            return { err: err };
        }
    }

    render() {
        let cards = <Fragment/>;

        // FETCHING
        if (this.state.fetching) {
            cards = <div className="spinner"></div>;
        }

        // ERR
        if (this.state.fetched && this.state.error) {
            cards = (
                <div className="empty">
                    <FontAwesomeIcon icon="question-circle"/>
                    <p>FAILED TO LOAD</p>
                </div>
            );
        }

        // OK
        if (this.state.fetched && !this.state.error) {
            cards = this.state.cards.length > 0
                ? <CardList cards={{"RESULTS": this.state.cards}}/>
                : (
                    <div className="empty">
                        <FontAwesomeIcon icon="question-circle"/>
                        <p>NO RESULTS FOUND</p>
                    </div>
                )
        }

        return cards;
    }
}

export default SearchResults;<|MERGE_RESOLUTION|>--- conflicted
+++ resolved
@@ -33,7 +33,6 @@
 
         const searchURL = new URLSearchParams(this.props.location.search);
 
-<<<<<<< HEAD
         let params = '';
 
         // eslint-disable-next-line
@@ -44,11 +43,6 @@
         }
 
         if (params.length === 0) {
-=======
-        document.title = `Dim - Results for '${query}'`;
-
-        if (query.length === 0) {
->>>>>>> 1762bfef
             return this.setState({
                 fetching: false,
                 fetched: true,
