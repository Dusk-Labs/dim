--- conflicted
+++ resolved
@@ -176,10 +176,7 @@
 }
 
 const mapStateToProps = (state) => ({
-<<<<<<< HEAD
-=======
     auth: state.authReducer,
->>>>>>> 4f26f5f4
     cards: state.cardReducer.fetch_cards
 });
 
