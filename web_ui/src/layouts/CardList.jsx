import React, { Component } from "react";
import { connect } from "react-redux";
import { FontAwesomeIcon } from "@fortawesome/react-fontawesome";

import { fetchCards } from "../actions/cardActions.js";
import Card from "../components/Card.jsx";
import "./CardList.scss";

class CardList extends Component {
    constructor(props) {
        super(props);

        this._isMounted = false;
        this.cardList = React.createRef();
    }

    componentDidMount() {
        this._isMounted = true;

        if (this.props.path) {
            return this.props.fetchCards(this.props.auth.token, this.props.path);
        }

        if (this.props.id) {
            return this.mount_websocket();
        }
    }

    async componentDidUpdate(prevProps) {
        if (this.props.path) {
            if (this.props.path !== prevProps.path) {
                return this.props.fetchCards(this.props.auth.token, this.props.path);
            }
        }
    }

    componentWillUnmount() {
        this._isMounted = false;
    }

    mount_websocket() {
        window.library = this;

        this.websocket = new WebSocket(`ws://${window.host}:3012/events/library/${this.props.id}`);
        this.websocket.addEventListener("message", this.handle_ws_msg);
    }

    handle_ws_msg = async (event) => {
        const msg = JSON.parse(event.data);

        if (msg.res !== `/events/library/${this.props.id}`) return;

        if (msg.message.event_type.type === "EventNewCard") {
            const config = {
                headers: {
                    "authorization": this.props.auth.token,
                }
            }
            const new_card = await this.handle_req(fetch(`//${window.host}:8000/api/v1/media/${msg.message.id}`, config));

            if (!new_card.err) {
                const key = Object.keys(this.state.cards)[0];

                const newCardList = Array.from(
                    new Set([...this.state.cards[key], new_card])
                        .map(JSON.stringify)
                        .map(JSON.parse)
                        .sort((a, b) => {
                            let name_a = a.name.toUpperCase();
                            let name_b = b.name.toUpperCase();

                            if (name_a < name_b) return -1;
                            if (name_a > name_b) return 1;

                            return 0;
                        })
                );

                this.setState({
                    cards: {
                        key: newCardList
                    }
                });
            }
        }
    }

    render() {
        const cards = [];
        let cardCount = 0;
        let card_list;

        if (this.cardList.current) {
            cardCount = Math.floor(this.cardList.current.offsetWidth / 240) * 2;
        }

        for (let x = 0; x < cardCount; x++) {
            cards.push(
                <div key={x} className="card-wrapper" style={{overflow: "hidden"}}>
                    <div className="card">
                        <div className="placeholder"/>
                    </div>
                </div>
            );
        }

        // FETCH_CARDS_START
        if (this.props.cards.fetching) {
            card_list = (
                <section>
                    <div className="placeholder-name">
                        <div className="placeholder-text"/>
                    </div>
                    <div className="cards">{cards}</div>
                </section>
            );
        }

        // FETCH_CARDS_ERR
        if (this.props.cards.fetched && this.props.cards.error) {
            card_list = (
                <section>
                    <div className="placeholder-name">
                        <div className="placeholder-text"/>
                            <div className="horizontal-err">
                                <FontAwesomeIcon icon="times-circle"/>
                                <p>FAILED TO LOAD CARDS</p>
                            </div>
                    </div>
                    <div className="cards">{cards}</div>
                </section>
            );
        }

        // FETCH_CARDS_OK
        if (this.props.cards.fetched && !this.props.cards.error) {
            const { items } = this.props.cards;
            let sections = {};

            // eslint-disable-next-line
            for (const section in items) {
                if (items[section].length > 0) {
                    sections[section] = (
                        items[section].map((card, i) => <Card key={i} data={card}/>)
                    );
                }
            }

            if (Object.keys(sections).length === 0) {
                card_list = (
                    <section>
                        <div className="placeholder-name">
                            <div className="placeholder-text"/>
                            <div className="horizontal-err">
                                <FontAwesomeIcon icon="times-circle"/>
                                <p>NO MEDIA HAS BEEN FOUND</p>
                            </div>
                        </div>
                        <div className="cards">{cards}</div>
                    </section>
                );
            } else {
                card_list = Object.keys(sections).map(section => (
                    <section key={section}>
                        <h1>{section}</h1>
                        <div className="cards">
                            {sections[section]}
                        </div>
                    </section>
                ));
            }
        }

        return <div className="card_list" ref={this.cardList}>{card_list}</div>;
    }
}

const mapStateToProps = (state) => ({
<<<<<<< HEAD
=======
    auth: state.authReducer,
>>>>>>> fcaafbd9
    cards: state.cardReducer.fetch_cards
});

const mapActionsToProps = { fetchCards };

export default connect(mapStateToProps, mapActionsToProps)(CardList);<|MERGE_RESOLUTION|>--- conflicted
+++ resolved
@@ -176,10 +176,7 @@
 }
 
 const mapStateToProps = (state) => ({
-<<<<<<< HEAD
-=======
     auth: state.authReducer,
->>>>>>> fcaafbd9
     cards: state.cardReducer.fetch_cards
 });
 
