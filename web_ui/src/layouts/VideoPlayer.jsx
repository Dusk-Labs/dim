--- conflicted
+++ resolved
@@ -28,11 +28,7 @@
 
         this.triggerUserActive = this.triggerUserActive.bind(this);
         this.handleVideoLoaded = this.handleVideoLoaded.bind(this);
-<<<<<<< HEAD
-        this.onCoverLoad = this.onCoverLoad.bind(this);
-=======
         this.hardSkip = this.hardSkip.bind(this);
->>>>>>> 96c443d1
 
         this.state = {
             userActiveTimeout: null,
@@ -109,12 +105,8 @@
                         type: "application/dash+xml"
                     });
                 });
-<<<<<<< HEAD
-            }
-=======
             });
             window.player = this.player;
->>>>>>> 96c443d1
         }
     }
 
@@ -225,12 +217,8 @@
                         </div>
                     </section>
                     {this.video.current &&
-<<<<<<< HEAD
-                        <VideoPlayerControls video={this.video.current} card={this.props.media_info} updateEndsAt={this.updateEndsAt}/>
-=======
                         // NOTE: Unsure if passing a direct callback to a child is a good idea pattern wise.
                         <VideoPlayerControls video={this.video.current} card={this.props.media_info} hardSkip={this.hardSkip}/>
->>>>>>> 96c443d1
                     }
                     <section className="ends-at">
                         <p>ENDS AT</p>
