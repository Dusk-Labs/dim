--- conflicted
+++ resolved
@@ -1,13 +1,6 @@
 import React, { Component } from "react";
 import Card from "../components/library/Card.jsx";
-<<<<<<< HEAD
-import { NavLink } from "react-router-dom";
-import FloatingBar from "../helpers/FloatingBar.jsx";
-import { FontAwesomeIcon } from "@fortawesome/react-fontawesome";
-=======
 import { FontAwesomeIcon } from '@fortawesome/react-fontawesome';
-import { faQuestionCircle } from '@fortawesome/free-regular-svg-icons';
->>>>>>> 36a50a16
 
 class Library extends Component {
     constructor(props) {
@@ -63,24 +56,15 @@
 
         return (
             <div className="library">
-<<<<<<< HEAD
-                <FloatingBar>
-                    <NavLink to="/">
-                        <FontAwesomeIcon icon="home"/>
-                    </NavLink>
-                </FloatingBar>
-                { sections }
-=======
-                { sections.length > 0 
-                    ? sections 
+                { sections.length > 0
+                    ? sections
                     : (
                         <div className="empty">
-                            <FontAwesomeIcon icon={faQuestionCircle}/>
+                            <FontAwesomeIcon icon="question-circle"/>
                             <p> There is no content in this library.</p>
                         </div>
                     )
                 }
->>>>>>> 36a50a16
             </div>
         );
     }
