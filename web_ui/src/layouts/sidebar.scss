--- conflicted
+++ resolved
@@ -283,23 +283,16 @@
         }
 
         section {
-<<<<<<< HEAD
-            margin: 30px auto;
-=======
             margin: 30px auto !important;
->>>>>>> 3375df6b
 
             header button {
                 display: none !important;
             }
         }
 
-<<<<<<< HEAD
-=======
         .list {
             height: 243.51px !important;
         }
->>>>>>> 3375df6b
 
         .item-wrapper {
             grid-template-columns: auto !important;
