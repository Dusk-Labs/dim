--- conflicted
+++ resolved
@@ -4,15 +4,9 @@
 import { connect } from "react-redux";
 import { Scrollbar } from "react-scrollbars-custom";
 
-<<<<<<< HEAD
-import { fetchLibraries, delLibrary } from "../actions/libraryActions.js";
-=======
 import { fetchLibraries, delLibrary, handleWsNewLibrary, handleWsDelLibrary } from "../actions/libraryActions.js";
-import { fetchHosts } from "../actions/hostActions.js";
->>>>>>> fcaafbd9
 import { fetchUser } from "../actions/userActions.js";
 import { logout } from "../actions/authActions.js";
-
 
 import { FontAwesomeIcon } from "@fortawesome/react-fontawesome";
 import SidebarSearch from "../helpers/SidebarSearch.jsx";
@@ -47,19 +41,13 @@
     };
 
     async componentDidMount() {
-<<<<<<< HEAD
-        this.props.fetchUser();
-        this.props.fetchLibraries();
-=======
         this.props.fetchUser(this.props.auth.token);
-        this.props.fetchHosts(this.props.auth.token);
         this.props.fetchLibraries(this.props.auth.token);
     }
 
     async componentWillUnmount() {
         this.library_ws.removeEventListener("message", this.handle_ws_msg);
         this.library_ws.close();
->>>>>>> fcaafbd9
     }
 
     render() {
@@ -184,11 +172,7 @@
                     <SidebarSearch/>
                 </section>
 
-<<<<<<< HEAD
                 <section className="libraries">
-=======
-                <section className="local-libraries">
->>>>>>> fcaafbd9
                     <header>
                         <h4>LIBRARIES</h4>
                         <NewLibraryModal/>
