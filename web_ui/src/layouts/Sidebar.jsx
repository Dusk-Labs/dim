import React, { Component } from "react";
import { NavLink } from "react-router-dom";
import Modal from "react-modal";

import { connect } from "react-redux";
import { fetchLibraries } from "../actions/libraryActions.js";
import { fetchHosts } from "../actions/hostActions.js";
import { fetchUser } from "../actions/userActions.js";

import { FontAwesomeIcon } from "@fortawesome/react-fontawesome";
import SidebarSearch from "../helpers/SidebarSearch.jsx";
import SidebarIcon from "../helpers/SidebarIcon.jsx";
import LazyImage from "../helpers/LazyImage.jsx";
import { Scrollbar } from "react-scrollbars-custom";

import "./Sidebar.scss";

Modal.setAppElement("body");

class Sidebar extends Component {
    constructor(props) {
        super(props);

        this.openShowAddLibrary = this.openShowAddLibrary.bind(this);
        this.closeShowAddLibrary = this.closeShowAddLibrary.bind(this);
        this.library_ws = new WebSocket('ws://86.21.150.167:3012/events/library');
        this.library_ws.addEventListener('message', this.handle_ws_msg);

        this.state = {
<<<<<<< HEAD
            showAddLibrary: false
=======
            profile: (
                <div className="profile">
                    <div className="default-icon"></div>
                    <p id="response">LOADING</p>
                </div>
            ),
            showAddLibrary: false,
            connectedHosts: <p id="response">LOADING</p>,
            libraries: []
>>>>>>> 92ff7ec2
        };
    }

    openShowAddLibrary() {
        this.setState({
            showAddLibrary: true
        });
    }

    closeShowAddLibrary() {
        this.setState({
            showAddLibrary: false
        });
    }

<<<<<<< HEAD
=======
    handle_ws_msg = async (event) => {
        let msg = JSON.parse(event.data);
        if (msg.res !== "/events/library")
            return;
        if (msg.message.event_type.type === "EventNewLibrary") {
            let lib_data = await this.handle_req(fetch(`http://86.21.150.167:8000/api/v1/library/${msg.message.id}`));

            if (lib_data.err === undefined) {
                this.setState({
                    libraries: [...this.state.libraries, lib_data].sort((a, b) => {
                        let name_a = a.name.toUpperCase();
                        let name_b = b.name.toUpperCase();

                        if (name_a < name_b)
                            return -1;

                        if (name_a > name_b)
                            return 1;
                        return 0;
                    })
                });
            }
        } else if (msg.message.event_type.type === "EventRemoveLibrary") {
            let libraries = this.state.libraries.filter(x => x.id !== msg.message.id);
            this.setState({
                libraries
            });
        }
    }

    async handle_req(promise) {
        try {
            return await (await promise).json();
        } catch (err) {
            return { err: err };
        }
    }

>>>>>>> 92ff7ec2
    async componentDidMount() {
        this.props.fetchUser();
        this.props.fetchHosts();
        this.props.fetchLibraries();
    }

    render() {
        let user;
        let hosts;
        let libraries;

        /*
            * == USER ==
        */

        // FETCH_USER_START
        if (this.props.user.fetching) {
            user = (
                <div className="profile">
                    <div className="profile-icon">
                        <div className="default-icon"></div>
                    </div>
                    <p id="response">LOADING</p>
                </div>
            );
        }

        // FETCH_USER_ERR
        if (this.props.user.fetched && this.props.user.error) {
            user = (
                <div className="profile">
                    <div className="profile-icon">
                        <div className="default-icon"></div>
                    </div>
                    <p id="response">FAILED TO LOAD</p>
                </div>
            );
        }

        // FETCH_USER_OK
        if (this.props.user.fetched && !this.props.user.error) {
            const loading = (
                <div className="default-icon"></div>
            );

            const { username, picture, spentWatching } = this.props.user.info;

            user = (
                <div className="profile">
                    <div className="profile-icon">
                        <LazyImage alt="profile-icon" src={picture} loading={loading}/>
                    </div>
                    <div className="info">
                        <h4>{username}</h4>
                        <h6>{spentWatching}h spent watching</h6>
                    </div>
                </div>
            );
        }

        /*
            * == HOSTS ==
        */

        // FETCH_HOSTS_START
        if (this.props.hosts.fetching) {
            hosts = <p id="response">LOADING</p>;
        }

        // FETCH_HOSTS_ERR
        if (this.props.hosts.fetched && this.props.hosts.error) {
            hosts = <p id="response">FAILED TO LOAD</p>
        }

        // FETCH_HOSTS_OK
        if (this.props.hosts.fetched && !this.props.hosts.error) {
            const { items } = this.props.hosts;

            if (items.length > 0) {
                hosts = items.map((
                    { name, id, media_type }, i
                ) => (
                    <div className="item-wrapper" key={i}>
                        <NavLink to={"/device/" + id}>
                            <SidebarIcon icon={media_type || name}/>
                            <p>{name}</p>
                        </NavLink>
                    </div>
                ));
            } else hosts = <p id="response">NO HOSTS</p>
        }

        /*
            * == LIBRARIES ==
        */

<<<<<<< HEAD
        // FETCH_LIBRARIES_START
        if (this.props.libraries.fetching) {
            libraries = <p id="response">LOADING</p>;
        }

        // FETCH_LIBRARIES_ERR
        if (this.props.libraries.fetched && this.props.libraries.error) {
            libraries = <p id="response">FAILED TO LOAD</p>
        }

        // FETCH_LIBRARIES_OK
        if (this.props.libraries.fetched && !this.props.libraries.error) {
            const { items } = this.props.libraries;

            if (items.length > 0) {
                libraries = items.map((
=======
        if (libs.err) {
            return this.setState({
                libraries: []
            });
        }

        return this.setState({
            libraries: libs
        });
    }

    render() {
        const {libraries} = this.state;
        const libs = (
            libraries.length !== 0
                ? libraries.map((
>>>>>>> 92ff7ec2
                    { name, id, media_type }, i
                ) => (
                    <div className="item-wrapper" key={i}>
                        <NavLink to={"/library/" + id}>
                            <SidebarIcon icon={media_type || name}/>
                            <p>{name}</p>
                        </NavLink>
                        <button>-</button>
                    </div>
<<<<<<< HEAD
                ));
            } else libraries = <p id="response">NO LIBRARIES</p>
        }
=======
                ) : <p id="response">NO LIBRARIES</p>
        );
>>>>>>> 92ff7ec2

        return (
            <nav className="sidebar">
                <section className="main-part">
                    { user }
                    <div className="separator"></div>
                    <SidebarSearch></SidebarSearch>
                </section>

                <section className="connected-hosts">
                    <header>
                        <h4>CONNECTED HOSTS</h4>
                    </header>
                    <div className="list">
                        <Scrollbar>
                            { hosts }
                        </Scrollbar>
                    </div>
                </section>

                <section className="local-libraries">
                    <header>
                        <h4>LOCAL LIBRARIES</h4>
                        <button onClick={this.openShowAddLibrary}>+</button>
                        <Modal
                            isOpen={this.state.showAddLibrary}
                            contentLabel="Minimal Modal Example"
                            className="popup"
                            overlayClassName="overlay"
                        >
                            <h2>ADD LIBRARY</h2>
                            <input type="text" name="name" placeholder="NAME"/>
                            <div className="options">
                                <button onClick={this.closeShowAddLibrary}>CANCEL</button>
                                <a href="add-library/post">ADD</a>
                            </div>
                        </Modal>
                    </header>
                    <div className="list">
                        <Scrollbar>
                            <div className="item-wrapper">
                                <NavLink to="/" exact>
                                    <FontAwesomeIcon icon="home"/>
                                    <p>Dashboard</p>
                                </NavLink>
                            </div>
<<<<<<< HEAD
                            { libraries }
=======
                            {libs}
>>>>>>> 92ff7ec2
                        </Scrollbar>
                    </div>
                </section>

                <section className="your-account">
                    <header>
                        <h4>YOUR ACCOUNT</h4>
                    </header>
                    <div className="list">
                        <div className="item-wrapper">
                            <NavLink to="/preferences">
                                <FontAwesomeIcon icon="wrench"/>
                                <p>Preferences</p>
                            </NavLink>
                        </div>
                        <div className="item-wrapper">
                            <NavLink to="/logout">
                                <FontAwesomeIcon icon="door-open"/>
                                <p>Logout</p>
                            </NavLink>
                        </div>
                    </div>
                </section>
            </nav>
        );
    }
}

const mapStateToProps = (state) => ({
    user: state.user,
    hosts: state.hosts,
    libraries: state.libraries
});

const actions = {
    fetchLibraries,
    fetchHosts,
    fetchUser
};

export default connect(mapStateToProps, actions)(Sidebar);<|MERGE_RESOLUTION|>--- conflicted
+++ resolved
@@ -27,19 +27,7 @@
         this.library_ws.addEventListener('message', this.handle_ws_msg);
 
         this.state = {
-<<<<<<< HEAD
             showAddLibrary: false
-=======
-            profile: (
-                <div className="profile">
-                    <div className="default-icon"></div>
-                    <p id="response">LOADING</p>
-                </div>
-            ),
-            showAddLibrary: false,
-            connectedHosts: <p id="response">LOADING</p>,
-            libraries: []
->>>>>>> 92ff7ec2
         };
     }
 
@@ -55,47 +43,6 @@
         });
     }
 
-<<<<<<< HEAD
-=======
-    handle_ws_msg = async (event) => {
-        let msg = JSON.parse(event.data);
-        if (msg.res !== "/events/library")
-            return;
-        if (msg.message.event_type.type === "EventNewLibrary") {
-            let lib_data = await this.handle_req(fetch(`http://86.21.150.167:8000/api/v1/library/${msg.message.id}`));
-
-            if (lib_data.err === undefined) {
-                this.setState({
-                    libraries: [...this.state.libraries, lib_data].sort((a, b) => {
-                        let name_a = a.name.toUpperCase();
-                        let name_b = b.name.toUpperCase();
-
-                        if (name_a < name_b)
-                            return -1;
-
-                        if (name_a > name_b)
-                            return 1;
-                        return 0;
-                    })
-                });
-            }
-        } else if (msg.message.event_type.type === "EventRemoveLibrary") {
-            let libraries = this.state.libraries.filter(x => x.id !== msg.message.id);
-            this.setState({
-                libraries
-            });
-        }
-    }
-
-    async handle_req(promise) {
-        try {
-            return await (await promise).json();
-        } catch (err) {
-            return { err: err };
-        }
-    }
-
->>>>>>> 92ff7ec2
     async componentDidMount() {
         this.props.fetchUser();
         this.props.fetchHosts();
@@ -192,7 +139,6 @@
             * == LIBRARIES ==
         */
 
-<<<<<<< HEAD
         // FETCH_LIBRARIES_START
         if (this.props.libraries.fetching) {
             libraries = <p id="response">LOADING</p>;
@@ -209,24 +155,6 @@
 
             if (items.length > 0) {
                 libraries = items.map((
-=======
-        if (libs.err) {
-            return this.setState({
-                libraries: []
-            });
-        }
-
-        return this.setState({
-            libraries: libs
-        });
-    }
-
-    render() {
-        const {libraries} = this.state;
-        const libs = (
-            libraries.length !== 0
-                ? libraries.map((
->>>>>>> 92ff7ec2
                     { name, id, media_type }, i
                 ) => (
                     <div className="item-wrapper" key={i}>
@@ -236,14 +164,9 @@
                         </NavLink>
                         <button>-</button>
                     </div>
-<<<<<<< HEAD
                 ));
             } else libraries = <p id="response">NO LIBRARIES</p>
         }
-=======
-                ) : <p id="response">NO LIBRARIES</p>
-        );
->>>>>>> 92ff7ec2
 
         return (
             <nav className="sidebar">
@@ -290,11 +213,7 @@
                                     <p>Dashboard</p>
                                 </NavLink>
                             </div>
-<<<<<<< HEAD
                             { libraries }
-=======
-                            {libs}
->>>>>>> 92ff7ec2
                         </Scrollbar>
                     </div>
                 </section>
