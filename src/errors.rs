--- conflicted
+++ resolved
@@ -36,13 +36,10 @@
     InvalidMediaType,
     #[error(display = "A error in the streaming library has occured")]
     StreamingError(#[error(source)] StreamingErrors),
-<<<<<<< HEAD
     #[error(display = "You do not have permission to access this route")]
     Unauthorized,
-=======
     #[error(display = "A error has occured when matching.")]
     ScannerError(#[error(source)] ScannerError),
->>>>>>> 3af438d3
 }
 
 impl warp::reject::Reject for DimError {}
@@ -232,101 +229,4 @@
             _ => Self::DatabaseError,
         }
     }
-<<<<<<< HEAD
-}
-
-impl<'r> Responder<'r, 'static> for DimError {
-    fn respond_to(self, req: &'r Request<'_>) -> Result<Response<'static>, Status> {
-        let request_id = req
-            .headers()
-            .get("x-request-id")
-            .next()
-            .map(ToString::to_string)
-            .unwrap_or_default();
-
-        let status = match self {
-            Self::NoneError | Self::NotFoundError => Status::NotFound,
-            Self::StreamingError(_)
-            | Self::DatabaseError
-            | Self::UnknownError
-            | Self::IOError
-            | Self::InternalServerError => Status::InternalServerError,
-            Self::AuthRequired | Self::Unauthorized => Status::Unauthorized,
-            Self::InvalidMediaType => Status::NotModified,
-        };
-
-        let resp = json!({
-            "error": json!(&self)["error"],
-            "messsage": self.to_string(),
-            "request_id": request_id,
-        });
-
-        Response::build()
-            .status(status)
-            .header(ContentType::JSON)
-            .streamed_body(Cursor::new(serde_json::to_string(&resp).unwrap()))
-            .ok()
-    }
-}
-
-impl<'r> Responder<'r, 'static> for AuthError {
-    fn respond_to(self, req: &'r Request<'_>) -> Result<Response<'static>, Status> {
-        let request_id = req
-            .headers()
-            .get("x-request-id")
-            .next()
-            .map(ToString::to_string)
-            .unwrap_or_default();
-
-        let status = match self {
-            Self::NoTokenError => Status::Ok,
-            Self::UsernameTaken => Status::Ok,
-            Self::DatabaseError => Status::InternalServerError,
-            Self::Unauthorized => Status::Unauthorized,
-            Self::WrongPassword | Self::FailedAuth => Status::Forbidden,
-        };
-
-        let resp = json!({
-            "error": json!(&self)["error"],
-            "messsage": self.to_string(),
-            "request_id": request_id,
-        });
-
-        Response::build()
-            .status(status)
-            .header(ContentType::JSON)
-            .streamed_body(Cursor::new(serde_json::to_string(&resp).unwrap()))
-            .ok()
-    }
-}
-
-impl<'r> Responder<'r, 'static> for StreamingErrors {
-    fn respond_to(self, req: &'r Request<'_>) -> Result<Response<'static>, Status> {
-        let request_id = req
-            .headers()
-            .get("x-request-id")
-            .next()
-            .map(ToString::to_string)
-            .unwrap_or_default();
-
-        let status = match self {
-            Self::OtherNightfall(NightfallError::ChunkNotDone) => Status::Processing,
-            Self::NoMediaFileFound(_) => Status::NotFound,
-            _ => Status::InternalServerError,
-        };
-
-        let resp = json!({
-            "error": json!(&self)["error"],
-            "messsage": self.to_string(),
-            "request_id": request_id,
-        });
-
-        Response::build()
-            .status(status)
-            .header(ContentType::JSON)
-            .streamed_body(Cursor::new(serde_json::to_string(&resp).unwrap()))
-            .ok()
-    }
-=======
->>>>>>> 3af438d3
 }