--- conflicted
+++ resolved
@@ -1,13 +1,3 @@
-<<<<<<< HEAD
-extern crate database;
-extern crate serde;
-extern crate serde_derive;
-extern crate serde_json;
-extern crate uuid;
-=======
-#![feature(result_map_or_else)]
->>>>>>> 56244a57
-
 pub mod ffmpeg;
 pub mod ffprobe;
 
