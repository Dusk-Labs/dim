[package]
name = "dim"
version = "0.3.0"
build = "src/build.rs"
authors = ["Valerian G. <valerian.garleanu@pm.me>"]
edition = "2018"

[features]
default = ["sqlite"]
null_auth = ["auth/null_auth"]

# the build script usually will enable this if `yarn` is installed.
# If enabled explicitly, the build script will panic if something went wrong.
embed_ui = []
no_build = []
postgres = ["database/postgres", "diesel/postgres", "rocket_contrib/diesel_postgres_pool"]
sqlite = ["database/sqlite", "diesel/sqlite", "rocket_contrib/diesel_sqlite_pool"]

[dependencies]
# Currently pointing to master of rocket so we can get async/await
rocket = { git = "https://github.com/SergioBenitez/Rocket", rev = "801e04b", default-features = false, features = ["tls"] }
rocket_codegen = { git = "https://github.com/SergioBenitez/Rocket", rev = "801e04b", default-features = false }
<<<<<<< HEAD
rocket_contrib = { git = "https://github.com/SergioBenitez/Rocket", rev = "801e04b", default-features = false, optional = true, features = ["json", "helmet", "uuid"] }

=======
rocket_contrib = { git = "https://github.com/SergioBenitez/Rocket", rev = "801e04b", default-features = false, optional = true, features = ["json", "helmet"] }
# point to fork of tokio-diesel and rocket_cors which point to git for rocket.
tokio-diesel = { git = "https://github.com/vgarleanu/tokio-diesel" }
>>>>>>> 5ae435de
rocket_cors = { git = "https://github.com/vgarleanu/rocket_cors" }

# needs upsert support for sqlite which isnt released yet.
diesel = { version = "1.4.6", default-features = false, optional = true }

serde = { version = "^1.0.125", default-features = false, features = ["derive", "std"] }
serde_derive = "^1.0.125"
serde_json = "^1.0.64"

database = { path = "./src/database", default-features = false, optional = true }
events = { path = "./src/events" }
auth = { path = "./src/auth" }
nightfall = "0.1.0"

lazy_static = "1.4.0"
walkdir = "2.3.1"
rand = "0.7.3"
clap = "2.33.0"

slog = "2.5.2"
slog-term = "2.5.0"
slog-json = "2.3.0"
slog-async = "2.5.0"

chrono = "0.4.11"
err-derive = "0.2.3"
rust-embed = "^5.9.0"
torrent-name-parser = "0.3.0"
reqwest = { version = "0.11.0", features = ["json", "default-tls"], default-features = false }
notify = "4.0.15"
cfg-if = "0.1.10"
once_cell = "1.5.2"
bytes = "1.0.1"
tokio = { version = "1", features = ["rt"] }
uuid = { version = "0.8.2", features = ["v4"] }
tokio-tungstenite = "0.14.0"
futures = "0.3.14"
xtra = { version = "0.5.1", features = ["with-tokio-1"] }
xtra_proc = "0.1.0"
async-trait = "0.1.50"
async-recursion = "0.3.2"
anitomy = "0.1.2"

[dev-dependencies]
criterion = "0.3.4"

[build-dependencies]
fs_extra = "1.1.0"

[target.'cfg(unix)'.dependencies]
nix = "0.20.0"
xz2 = "0.1.6"
tar = "0.4.32"

[target.'cfg(windows)'.dependencies]
zip = "0.5.10"

[profile.release]
lto = true
opt-level = 'z'

[[bench]]
name = "scanner"
harness = false<|MERGE_RESOLUTION|>--- conflicted
+++ resolved
@@ -20,14 +20,10 @@
 # Currently pointing to master of rocket so we can get async/await
 rocket = { git = "https://github.com/SergioBenitez/Rocket", rev = "801e04b", default-features = false, features = ["tls"] }
 rocket_codegen = { git = "https://github.com/SergioBenitez/Rocket", rev = "801e04b", default-features = false }
-<<<<<<< HEAD
+
 rocket_contrib = { git = "https://github.com/SergioBenitez/Rocket", rev = "801e04b", default-features = false, optional = true, features = ["json", "helmet", "uuid"] }
-
-=======
-rocket_contrib = { git = "https://github.com/SergioBenitez/Rocket", rev = "801e04b", default-features = false, optional = true, features = ["json", "helmet"] }
 # point to fork of tokio-diesel and rocket_cors which point to git for rocket.
 tokio-diesel = { git = "https://github.com/vgarleanu/tokio-diesel" }
->>>>>>> 5ae435de
 rocket_cors = { git = "https://github.com/vgarleanu/rocket_cors" }
 
 # needs upsert support for sqlite which isnt released yet.
