#![feature(once_cell, box_syntax)]
#![feature(proc_macro_hygiene, decl_macro, option_result_unwrap_unchecked)]

use cfg_if::cfg_if;

use slog::Logger;

use std::lazy::SyncOnceCell;
use std::sync::atomic::AtomicBool;
use std::sync::atomic::Ordering;

pub mod error;
pub mod genre;
pub mod library;
pub mod media;
pub mod mediafile;
<<<<<<< HEAD
pub mod movie;
pub mod progress;
=======
pub mod user;
pub mod tv;
pub mod season;
pub mod episode;
>>>>>>> 00d2c4b5
#[cfg(test)]
pub mod tests;
pub mod tv;
pub mod user;
pub mod utils;
/*
<<<<<<< HEAD
pub mod episode;
pub mod season;
=======
pub mod movie;
pub mod progress;
pub mod schema;
>>>>>>> 00d2c4b5
*/

pub use crate::error::DatabaseError;

#[cfg(all(feature = "sqlite", feature = "postgres"))]
compile_error!("Features sqlite and postgres are mutually exclusive");

cfg_if! {
    if #[cfg(feature = "sqlite")] {
        pub type DbConnection = sqlx::SqlitePool;

    } else {
        pub type DbConnection = sqlx::PgPool;
    }
}

lazy_static::lazy_static! {
    static ref MIGRATIONS_FLAG: AtomicBool = AtomicBool::new(false);
}

static __GLOBAL: SyncOnceCell<crate::DbConnection> = SyncOnceCell::new();

cfg_if! {
    if #[cfg(feature = "postgres")] {
        const MIGRATOR: sqlx::migrate::Migrator = sqlx::migrate!("../migrations/postgres");
    } else {
        const MIGRATOR: sqlx::migrate::Migrator = sqlx::migrate!("./migrations/");
    }
}

/// Function runs all migrations embedded to make sure the database works as expected.
///
/// # Arguments
/// * `conn` - diesel connection
async fn run_migrations(conn: &crate::DbConnection) -> Result<(), sqlx::migrate::MigrateError> {
    MIGRATOR.run(conn).await
}

/// Function which returns a Result<T, E> where T is a new connection session or E is a connection
/// error.
pub async fn get_conn() -> sqlx::Result<crate::DbConnection> {
    let conn = if let Some(conn) = __GLOBAL.get() {
        conn
    } else {
        let conn = internal_get_conn(None).await?;
        let _ = __GLOBAL.set(conn);
        unsafe { __GLOBAL.get().unwrap_unchecked() }
    };

    if !MIGRATIONS_FLAG.load(Ordering::SeqCst) {
        if let Err(err) = run_migrations(conn).await {
            dbg!(err);
        } else {
            MIGRATIONS_FLAG.store(true, Ordering::SeqCst);
        }
    }

    Ok(conn.clone())
}

#[cfg(all(feature = "sqlite", test))]
pub async fn get_conn_memory() -> sqlx::Result<crate::DbConnection> {
    let pool = sqlx::Pool::connect(":memory:").await?;
    let _ = dbg!(run_migrations(&pool).await);
    Ok(pool)
}

/// Function returns a connection to the development table of dim. This is mainly used for unit
/// tests.
pub async fn get_conn_devel() -> sqlx::Result<crate::DbConnection> {
    cfg_if! {
        if #[cfg(feature = "postgres")] {
            let pool = internal_get_conn_custom(
                None,
                "postgres://postgres:dimpostgres@127.0.0.1/dim_devel",
            ).await?;
        } else {
            let pool = sqlx::Pool::connect("./dim_dev.db").await?;
        }
    }

    if !MIGRATIONS_FLAG.load(Ordering::SeqCst) && run_migrations(&pool).await.is_ok() {
        MIGRATIONS_FLAG.store(true, Ordering::SeqCst);
    }

    Ok(pool)
}

/// Function which returns a Result<T, E> where T is a new connection session or E is a connection
/// error. It takes in a logger instance.
///
/// # Arguments
/// * `log` - a Slog logger instance
pub async fn get_conn_logged(log: &Logger) -> sqlx::Result<DbConnection> {
    // This is the URL for the database inside a docker container
    let conn = if let Some(conn) = __GLOBAL.get() {
        conn
    } else {
        let conn = internal_get_conn(Some(log)).await?;
        let _ = __GLOBAL.set(conn);
        unsafe { __GLOBAL.get().unwrap_unchecked() }
    };

    slog::info!(log, "Creating new database connection");

    if !MIGRATIONS_FLAG.load(Ordering::SeqCst) && dbg!(run_migrations(&conn).await).is_ok() {
        MIGRATIONS_FLAG.store(true, Ordering::SeqCst);
    }

    Ok(conn.clone())
}

async fn internal_get_conn(_log: Option<&Logger>) -> sqlx::Result<DbConnection> {
    cfg_if! {
        if #[cfg(feature = "postgres")] {
            internal_get_conn_custom(
                _log,
                "postgres://postgres:dimpostgres@127.0.0.1/dim"
            ).await
        } else {
            // This yields database errors at runtime.
            sqlx::Pool::connect("./dim.db").await
        }
    }
}

#[cfg(feature = "postgres")]
#[async_recursion::async_recursion]
async fn internal_get_conn_custom(
    log: Option<&'async_recursion Logger>,
    main: &str,
) -> sqlx::Result<DbConnection> {
    let pool = sqlx::Pool::connect(main).await;

    if pool.is_ok() {
        return pool;
    }

    let pool = sqlx::Pool::connect("postgres://postgres:dimpostgres@127.0.0.1/").await;

    if let Some(log) = log {
        slog::warn!(
            log,
            "Database dim seems to not exist, creating...standby..."
        );
    }
    let _ = create_database(&pool?);

    Ok(internal_get_conn(log).await?)
}

#[cfg(feature = "postgres")]
async fn create_database(conn: &crate::DbConnection) -> sqlx::Result<()> {
    sqlx::query_unchecked!("CREATE DATABASE dim")
        .execute(conn)
        .await?;
    sqlx::query_unchecked!("CREATE DATABASE dim_devel")
        .execute(conn)
        .await?;
    sqlx::query_unchecked!("CREATE DATABASE pg_trgm")
        .execute(conn)
        .await?;

    Ok(())
}<|MERGE_RESOLUTION|>--- conflicted
+++ resolved
@@ -14,30 +14,15 @@
 pub mod library;
 pub mod media;
 pub mod mediafile;
-<<<<<<< HEAD
 pub mod movie;
 pub mod progress;
-=======
-pub mod user;
-pub mod tv;
 pub mod season;
 pub mod episode;
->>>>>>> 00d2c4b5
 #[cfg(test)]
 pub mod tests;
 pub mod tv;
 pub mod user;
 pub mod utils;
-/*
-<<<<<<< HEAD
-pub mod episode;
-pub mod season;
-=======
-pub mod movie;
-pub mod progress;
-pub mod schema;
->>>>>>> 00d2c4b5
-*/
 
 pub use crate::error::DatabaseError;
 
