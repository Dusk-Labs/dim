--- conflicted
+++ resolved
@@ -83,16 +83,8 @@
     ///
     /// # Arguments
     /// * `conn` - diesel connection reference to postgres
-    ///
-<<<<<<< HEAD
-    async fn insert(&self, conn: &crate::DbConnection) -> Result<i32, DatabaseError> {
-        let res = sqlx::query!("INSERT INTO tv_show (id) VALUES ($1)", self.id)
-            .execute(conn)
-            .await?;
-=======
     async fn insert(&self, conn: &crate::DbConnection) -> Result<i64, DatabaseError> {
         let res = sqlx::query!("INSERT INTO tv_show (id) VALUES ($1)", self.id).execute(conn).await?;
->>>>>>> bfebd3b0
 
         cfg_if! {
             if #[cfg(feature = "postgres")] {
