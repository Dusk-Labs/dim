import { combineReducers } from "redux";

import auth from "./auth";
import ws from "./ws.js";
import user from "./user.js";
import library from "./library.js";
import fileBrowser from "./fileBrowser.js";
import search from "./search.js";
import card from "./card.js";
import banner from "./banner.js";
import settings from "./settings.js";
import video from "./video/index";
import notifications from "./notifications.js";

export default combineReducers({
  auth,
  ws,
  user,
  library,
  fileBrowser,
  search,
  card,
  banner,
<<<<<<< HEAD
  settings,
  video
=======
  video,
  notifications
>>>>>>> 3604d8ec
});<|MERGE_RESOLUTION|>--- conflicted
+++ resolved
@@ -21,11 +21,7 @@
   search,
   card,
   banner,
-<<<<<<< HEAD
+  video,
   settings,
-  video
-=======
-  video,
   notifications
->>>>>>> 3604d8ec
 });