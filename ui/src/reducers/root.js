import { combineReducers } from "redux";

import auth from "./auth";
import ws from "./ws.js";
import user from "./user.js";
import library from "./library.js";
import fileBrowser from "./fileBrowser.js";
import search from "./search.js";
import card from "./card.js";
import banner from "./banner.js";
<<<<<<< HEAD
import settings from "./settings.js";
=======
import video from "./video/index";
>>>>>>> 3af438d3

export default combineReducers({
  auth,
  ws,
  user,
  library,
  fileBrowser,
  search,
  card,
  banner,
<<<<<<< HEAD
  settings
=======
  video
>>>>>>> 3af438d3
});<|MERGE_RESOLUTION|>--- conflicted
+++ resolved
@@ -8,11 +8,8 @@
 import search from "./search.js";
 import card from "./card.js";
 import banner from "./banner.js";
-<<<<<<< HEAD
 import settings from "./settings.js";
-=======
 import video from "./video/index";
->>>>>>> 3af438d3
 
 export default combineReducers({
   auth,
@@ -23,9 +20,6 @@
   search,
   card,
   banner,
-<<<<<<< HEAD
-  settings
-=======
+  settings,
   video
->>>>>>> 3af438d3
 });