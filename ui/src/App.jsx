--- conflicted
+++ resolved
@@ -1,10 +1,4 @@
-<<<<<<< HEAD
-import { BrowserRouter } from "react-router-dom";
-=======
-import { useEffect } from "react";
 import { BrowserRouter, Switch } from "react-router-dom";
->>>>>>> d8504009
-import { CacheSwitch } from "react-router-cache-route";
 
 import WS from "./Components/WS";
 
