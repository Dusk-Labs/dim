<<<<<<< HEAD
import { useEffect } from "react";
=======
>>>>>>> 54603ce5
import { BrowserRouter, Switch } from "react-router-dom";

import WS from "./Components/WS";

import ThemeController from "./Controllers/Theme";
import FaviconController from "./Controllers/Favicon";

import NotAuthedOnlyRoute from "./Routes/NotAuthedOnly";
import PrivateRoute from "./Routes/Private";
import MainLayout from "./Layouts/MainLayout";
import Notifications from "./Components/Notifications";

import Dashboard from "./Pages/Dashboard";
import Library from "./Pages/Library/Index";
import Media from "./Pages/Media/Index";
import VideoPlayer from "./Pages/VideoPlayer/Index";
import SearchResults from "./Pages/SearchResults";
import Login from "./Pages/Auth/Login";
import Register from "./Pages/Auth/Register";
import Preferences from "./Pages/Preferences/Index";

import "./App.scss";

const routes = (
  <Switch>
    <NotAuthedOnlyRoute exact path="/login">
      <Login/>
    </NotAuthedOnlyRoute>
    <NotAuthedOnlyRoute exact path="/register">
      <Register/>
    </NotAuthedOnlyRoute>
    <PrivateRoute exact path="/">
      <MainLayout>
        <Dashboard/>
      </MainLayout>
    </PrivateRoute>
    <PrivateRoute exact path="/library/:id">
      <MainLayout>
        <Library/>
      </MainLayout>
    </PrivateRoute>
    <PrivateRoute path="/search">
      <MainLayout>
        <SearchResults/>
      </MainLayout>
    </PrivateRoute>
    <CachePrivateRoute exact path="/media/:id">
      <MainLayout>
        <Media/>
      </MainLayout>
    </CachePrivateRoute>
    <PrivateRoute exact path="/preferences">
      <MainLayout>
        <Preferences/>
      </MainLayout>
    </PrivateRoute>
    <PrivateRoute exact path="/play/:fileID">
      <VideoPlayer/>
    </PrivateRoute>
  </Switch>
);

const App = () => (
  <WS>
    <ThemeController/>
    <FaviconController/>
    <BrowserRouter>
      {routes}
    </BrowserRouter>
    <Notifications/>
  </WS>
);

export default App;<|MERGE_RESOLUTION|>--- conflicted
+++ resolved
@@ -1,7 +1,3 @@
-<<<<<<< HEAD
-import { useEffect } from "react";
-=======
->>>>>>> 54603ce5
 import { BrowserRouter, Switch } from "react-router-dom";
 
 import WS from "./Components/WS";
@@ -48,11 +44,11 @@
         <SearchResults/>
       </MainLayout>
     </PrivateRoute>
-    <CachePrivateRoute exact path="/media/:id">
+    <PrivateRoute exact path="/media/:id">
       <MainLayout>
         <Media/>
       </MainLayout>
-    </CachePrivateRoute>
+    </PrivateRoute>
     <PrivateRoute exact path="/preferences">
       <MainLayout>
         <Preferences/>
