<<<<<<< HEAD
import { BrowserRouter, Switch } from "react-router-dom";
=======
import { useEffect } from "react";
import { BrowserRouter } from "react-router-dom";
import { CacheSwitch } from "react-router-cache-route";
>>>>>>> 12f6b171

import WS from "./Components/WS";

import ThemeController from "./Controllers/Theme";
import FaviconController from "./Controllers/Favicon";

import NotAuthedOnlyRoute from "./Routes/NotAuthedOnly";
import PrivateRoute from "./Routes/Private";
import CachePrivateRoute from "./Routes/CachedPrivate";
import MainLayout from "./Layouts/MainLayout";
import Notifications from "./Components/Notifications";

import Dashboard from "./Pages/Dashboard";
import Library from "./Pages/Library/Index";
import Media from "./Pages/Media/Index";
import VideoPlayer from "./Pages/VideoPlayer/Index";
import SearchResults from "./Pages/SearchResults";
import Login from "./Pages/Auth/Login";
import Register from "./Pages/Auth/Register";
import Preferences from "./Pages/Preferences/Index";

import "./App.scss";

const routes = (
  <CacheSwitch>
    <NotAuthedOnlyRoute exact path="/login">
      <Login/>
    </NotAuthedOnlyRoute>
    <NotAuthedOnlyRoute exact path="/register">
      <Register/>
    </NotAuthedOnlyRoute>
    <PrivateRoute exact path="/">
      <MainLayout>
        <Dashboard/>
      </MainLayout>
    </PrivateRoute>
    <CachePrivateRoute exact path="/library/:id">
      <MainLayout>
        <Library/>
      </MainLayout>
    </CachePrivateRoute>
    <PrivateRoute path="/search">
      <MainLayout>
        <SearchResults/>
      </MainLayout>
    </PrivateRoute>
    <PrivateRoute exact path="/media/:id">
      <MainLayout>
        <Media/>
      </MainLayout>
    </PrivateRoute>
    <PrivateRoute exact path="/preferences">
      <MainLayout>
        <Preferences/>
      </MainLayout>
    </PrivateRoute>
    <PrivateRoute exact path="/play/:fileID">
      <VideoPlayer/>
    </PrivateRoute>
  </CacheSwitch>
);

const App = () => (
  <WS>
    <ThemeController/>
    <FaviconController/>
    <BrowserRouter>
      {routes}
    </BrowserRouter>
    <Notifications/>
  </WS>
);

export default App;<|MERGE_RESOLUTION|>--- conflicted
+++ resolved
@@ -1,10 +1,5 @@
-<<<<<<< HEAD
-import { BrowserRouter, Switch } from "react-router-dom";
-=======
-import { useEffect } from "react";
 import { BrowserRouter } from "react-router-dom";
 import { CacheSwitch } from "react-router-cache-route";
->>>>>>> 12f6b171
 
 import WS from "./Components/WS";
 
