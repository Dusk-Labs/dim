--- conflicted
+++ resolved
@@ -44,20 +44,14 @@
       <MainLayout>
         <Media/>
       </MainLayout>
-<<<<<<< HEAD
-    )}/>
-    <PrivateRoute exact path="/play/:fileID" render={(props) => (
-      <VideoPlayer {...props}/>
-    )}/>
+    </PrivateRoute>
     <PrivateRoute exact path="/preferences">
       <MainLayout>
         <Preferences/>
       </MainLayout>
-=======
     </PrivateRoute>
     <PrivateRoute exact path="/play/:fileID">
       <VideoPlayer/>
->>>>>>> 3af438d3
     </PrivateRoute>
   </Switch>
 );
