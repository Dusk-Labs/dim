--- conflicted
+++ resolved
@@ -16,11 +16,7 @@
   if (versions.length === 1) {
     return (
       <div>
-<<<<<<< HEAD
-        <Link to={`/media/${mediaID}/play/${versions[0].id}`} className="playBtn">
-=======
         <Link to={`/play/${versions[0].id}`} className="playBtn">
->>>>>>> 4b12b2de
           <p style={accentCSS}>
             {progress > 0 ? "Resume media" : "Play media"}
           </p>
