--- conflicted
+++ resolved
@@ -58,19 +58,14 @@
     dispatch(fetchBanners());
   }, [dispatch]);
 
-<<<<<<< HEAD
+  useEffect(() => {
     const library_ws = new WebSocket(`ws://${window.location.hostname}:3012/events/library`);
-    library_ws.addEventListener("message", handleWS);
-=======
-  useEffect(() => {
-    const library_ws = new WebSocket(`ws://${window.host}:3012/events/library`);
     setWS(library_ws);
     return () => library_ws.close();
   }, []);
 
   useEffect(() => {
     if (!WS) return;
->>>>>>> 7e94545f
 
     WS.addEventListener("message", handleWS);
     return () => WS.removeEventListener("message", handleWS);
