import Defaults from "./Defaults";
import TranscoderDefaults from "./TranscoderDefaults";
<<<<<<< HEAD
import EnableSsa from "./EnableSsa";
=======
import AutoPlay from "./AutoPlay";
>>>>>>> 59b929fd

import "./Index.scss";

const Playback = () => (
  <div className="preferencesPlayback">
    <Defaults/>
    <TranscoderDefaults/>
<<<<<<< HEAD
    <EnableSsa/>
=======
    <AutoPlay/>
>>>>>>> 59b929fd
  </div>
);

export default Playback;<|MERGE_RESOLUTION|>--- conflicted
+++ resolved
@@ -1,10 +1,7 @@
 import Defaults from "./Defaults";
 import TranscoderDefaults from "./TranscoderDefaults";
-<<<<<<< HEAD
 import EnableSsa from "./EnableSsa";
-=======
 import AutoPlay from "./AutoPlay";
->>>>>>> 59b929fd
 
 import "./Index.scss";
 
@@ -12,11 +9,8 @@
   <div className="preferencesPlayback">
     <Defaults/>
     <TranscoderDefaults/>
-<<<<<<< HEAD
+    <AutoPlay/>
     <EnableSsa/>
-=======
-    <AutoPlay/>
->>>>>>> 59b929fd
   </div>
 );
 
