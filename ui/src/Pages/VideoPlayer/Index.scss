.videoPlayer {
  display: block;
  height: 100%;
  width: 100%;
  position: relative;
  overflow: hidden;
  font-family: "Roboto Bold", Arial;
  color: var(--primaryTextColor);

  video {
    height: 100%;
    width: 100%;
    background: #000;
  }

  .overlay {
    top: 0;
    position: absolute;
    padding: 2em;
    height: 100%;
    width: 100%;
    background: linear-gradient(to top, #000, transparent 30%);
    display: grid;
    gap: 1em;
    align-items: flex-end;
    grid-template-rows: 1fr auto;
    grid-template-areas:
      "menus"
      "controls";
    transition: background 200ms ease-in-out;

<<<<<<< HEAD
    .videoMenus {
      display: flex;
      justify-content: flex-end;
      grid-area: menus;
      height: 210px;
      margin: 0 auto 1em auto;
      max-width: 1080px;
      width: 100%;
      transition: opacity 200ms ease-in-out;

      &.false {
        opacity: 0;
        pointer-events: none;
      }

      .separator {
        margin: .5em 0;
      }

      .menu {
        display: flex;
        flex-direction: column;
        padding: 1em;
        background: var(--primaryColor);
        border-radius: 10px;

        .tracks {
          height: 100%;
          overflow-y: auto;
          scrollbar-width: thin;
          scrollbar-color: var(--accentColor) #1a1a1a;
        }

        .track {
          padding: .3em .5em;
          border-radius: 10px;

          &:not(.active) {
            cursor: pointer;
            &:hover {
              background: var(--secondaryColor);
            }
          }

          &.active {
            background: var(--tertiaryColor);
          }
        }
      }
    }

=======
>>>>>>> 12f6b171
    .errorBox {
      position: absolute;
      top: 50%;
      left: 50%;
      transform: translate(-50%, -50%);
      background: var(--secondaryColor);
      padding: 1em;
      border-radius: 10px;
      animation: appear 200ms ease-in-out;

      details {
        margin-top: 1em;

        &[open] summary ~ * {
          animation: appear .5s ease-in-out;
        }

        summary {
          cursor: pointer;
        }
      }

      .stderr {
        margin-top: .5em;
        padding: .5em;
        border-radius: 10px;
        background: var(--tertiaryColor);
      }

      code {
        font-family: "Roboto Regular", Arial;
        line-height: 1.5em;
      }

      .separator {
        margin: .5em 0;
      }

      p {
        line-height: 1.5em;
      }

      .options {
        display: grid;
        justify-content: flex-end;
        grid-template-columns: auto auto;
        gap: 1em;
      }

      button {
        margin-top: 1em;
        transition: 200ms ease-in-out;
        font-family: "Roboto Bold", Arial;
        border-radius: 10px;
        background: transparent;
        cursor: pointer;
        color: var(--primaryTextColor);
        font-size: 1em;
        padding: .5em .8em;

        &:nth-child(1) {
          transition-property: color;

          &:focus,
          &:hover {
            color: #bbb;
          }
        }

        &:nth-child(2) {
          background: var(--accentColor);
          transition-property: filter;
          filter: saturate(0.7);

          &:focus,
          &:hover {
            filter: saturate(1);
          }
        }

      }
    }
  }

  .ringLoad {
    position: absolute;
    top: 50%;
    left: 50%;
    transform: translate(-50%, -50%);
  }
}

@media only screen and (min-width: 1080px) {
  .videoPlayer {
    .overlay {
      grid-template-rows: 1fr auto;
      grid-template-columns: 200px 1fr 200px;
      grid-template-areas: ". menus ." ". controls .";
    }
  }
}<|MERGE_RESOLUTION|>--- conflicted
+++ resolved
@@ -29,60 +29,6 @@
       "controls";
     transition: background 200ms ease-in-out;
 
-<<<<<<< HEAD
-    .videoMenus {
-      display: flex;
-      justify-content: flex-end;
-      grid-area: menus;
-      height: 210px;
-      margin: 0 auto 1em auto;
-      max-width: 1080px;
-      width: 100%;
-      transition: opacity 200ms ease-in-out;
-
-      &.false {
-        opacity: 0;
-        pointer-events: none;
-      }
-
-      .separator {
-        margin: .5em 0;
-      }
-
-      .menu {
-        display: flex;
-        flex-direction: column;
-        padding: 1em;
-        background: var(--primaryColor);
-        border-radius: 10px;
-
-        .tracks {
-          height: 100%;
-          overflow-y: auto;
-          scrollbar-width: thin;
-          scrollbar-color: var(--accentColor) #1a1a1a;
-        }
-
-        .track {
-          padding: .3em .5em;
-          border-radius: 10px;
-
-          &:not(.active) {
-            cursor: pointer;
-            &:hover {
-              background: var(--secondaryColor);
-            }
-          }
-
-          &.active {
-            background: var(--tertiaryColor);
-          }
-        }
-      }
-    }
-
-=======
->>>>>>> 12f6b171
     .errorBox {
       position: absolute;
       top: 50%;
