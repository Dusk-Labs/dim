import { useCallback, useEffect, useRef, useState } from "react";
import { connect } from "react-redux";
import { MediaPlayer } from "dashjs";

import VideoControls from "./Controls/Index";
import { VideoPlayerContext } from "./Context";
import RingLoad from "../../Components/Load/Ring";
import { clearMediaInfo, fetchExtraMediaInfo, fetchMediaInfo } from "../../actions/card";
import ErrorBox from "./ErrorBox";
import ContinueProgress from "./ContinueProgress";

import "./Index.scss";

/*
  logic for media name and other metadata is in place,
  awaiting info to be returned by API - hidden until then.
*/

function VideoPlayer(props) {
  const videoPlayer = useRef(null);
  const overlay = useRef(null);
  const video = useRef(null);

  const [player, setPlayer] = useState();

  const [manifestLoading, setManifestLoading] = useState(false);
  const [manifestLoaded, setManifestLoaded] = useState(false);
  const [canPlay, setCanPlay] = useState(false);
  const [waiting, setWaiting] = useState(false);
  const [seeking, setSeeking] = useState(false);
  const [fullscreen, setFullscreen] = useState(false);
  const [muted, setMuted] = useState(false);
  const [error, setError] = useState();
  const [videoUUID, setVideoUUID] = useState();
<<<<<<< HEAD
  const [episode, setEpisode] = useState();
=======
  // const [episode, setEpisode] = useState();
>>>>>>> 4b12b2de

  const [buffer, setBuffer] = useState(true);
  const [paused, setPaused] = useState(false);
  const [currentTime, setCurrentTime] = useState(0);
  const [duration, setDuration] = useState(0);

<<<<<<< HEAD
  const { clearMediaInfo, fetchExtraMediaInfo, fetchMediaInfo, media_info, auth, match } = props;
  const { params } = match;

  useEffect(() => {
    if (props.extra_media_info.info.seasons) {
      const { seasons } = props.extra_media_info.info;

      let episode;

      for (const season of seasons) {
        const found = season.episodes.filter(ep => {
          return ep.versions.filter(version => version.id === parseInt(params.fileID)).length === 1;
        });

        if (found.length > 0) {
          episode = {
            ...found[0],
            season: season.season_number
          };

          break;
        }
      }

      if (episode) {
        setEpisode(episode);
        console.log(episode)
      }
    }
  }, [params.fileID, props.extra_media_info.info]);

  useEffect(() => {
    fetchExtraMediaInfo(auth.token, params.mediaID);
    return () => clearMediaInfo()
  }, [auth.token, clearMediaInfo, fetchExtraMediaInfo, params.mediaID]);

  useEffect(() => {
    fetchMediaInfo(auth.token, params.mediaID);
    return () => clearMediaInfo();
  }, [auth.token, clearMediaInfo, fetchMediaInfo, params.mediaID]);
=======
  const { media_info, auth, match } = props;
  const { params } = match;

  // useEffect(() => {
  //   if (props.extra_media_info.info.seasons) {
  //     const { seasons } = props.extra_media_info.info;

  //     let episode;

  //     for (const season of seasons) {
  //       const found = season.episodes.filter(ep => {
  //         return ep.versions.filter(version => version.id === parseInt(params.fileID)).length === 1;
  //       });

  //       if (found.length > 0) {
  //         episode = {
  //           ...found[0],
  //           season: season.season_number
  //         };

  //         break;
  //       }
  //     }

  //     if (episode) {
  //       setEpisode(episode);
  //     }
  //   }
  // }, [params.fileID, props.extra_media_info.info]);

  // useEffect(() => {
  //   fetchExtraMediaInfo(auth.token, params.mediaID);
  //   return () => clearMediaInfo()
  // }, [auth.token, clearMediaInfo, fetchExtraMediaInfo, params.mediaID]);

  // useEffect(() => {
  //   fetchMediaInfo(auth.token, params.mediaID);
  //   return () => clearMediaInfo();
  // }, [auth.token, clearMediaInfo, fetchMediaInfo, params.mediaID]);
>>>>>>> 4b12b2de

  useEffect(() => {
    document.title = "Dim - Video Player";

    // if (media_info.info.name) {
    //   document.title = `Dim - Playing '${media_info.info.name}'`;
    // }
  }, [media_info.info.name]);

  useEffect(() => {
    if (!params.fileID) return;

    setManifestLoaded(false);
    setManifestLoading(true);

    const existingUUID = sessionStorage.getItem("videoUUID");

    let uuid;

    if (existingUUID) {
      uuid = existingUUID;
    } else {
      uuid = "xxxxxxxxxxxxxxxx".replace(/[xy]/g, () => Math.round(Math.random() * 8));
      sessionStorage.setItem("videoUUID", uuid);
    }

    const url = `//${window.host}:8000/api/v1/stream/${params.fileID}/manifest.mpd?gid=${uuid}`;
    const mediaPlayer = MediaPlayer().create();

    mediaPlayer.updateSettings({
      streaming: {
        stableBufferTime: 10,
        bufferToKeep: 10,
        bufferTimeAtTopQuality: 20,
        bufferTimeAtTopQualityLongForm: 20,
        useAppendWindowEnd: false,
        bufferPruningInterval: 10,
      }
    });

    mediaPlayer.extend("RequestModifier", function () {
      return {
        modifyRequestHeader: function (xhr) {
          xhr.setRequestHeader("Authorization", auth.token);
          return xhr;
        },
        modifyRequestURL: function (url) {
          return url;
        }
      }
    });

    mediaPlayer.initialize(video.current, url, true);

    setPlayer(mediaPlayer);
    setVideoUUID(uuid);

    return () => {
      mediaPlayer.destroy();

      const uuid = sessionStorage.getItem("videoUUID");
      if (!uuid) return;

      (async () => {
        await fetch(`//${window.host}:8000/api/v1/stream/${uuid}/state/kill`);
        sessionStorage.clear();
      })();
    }
  }, [auth.token, params.fileID]);

  const seekTo = useCallback(async newTime => {
    const newSegment = Math.floor(newTime / 5);

    setCurrentTime(newTime);
    setBuffer(0);

    player.attachSource(`//${window.host}:8000/api/v1/stream/${params.fileID}/manifest.mpd?start_num=${newSegment}&gid=${videoUUID}`);

    setSeeking(false);
  }, [params.fileID, player, videoUUID]);

  const eManifestLoad = useCallback(() => {
    setManifestLoading(false);
    setManifestLoaded(true);
  }, []);

  const eCanPlay = useCallback(() => {
    setDuration(Math.round(player.duration()) | 0);
    setCanPlay(true);
    setWaiting(false);
  }, [player]);

  const ePlayBackPaused = useCallback(() => {
    setPaused(true);
  }, []);

  const ePlayBackPlaying = useCallback(() => {
    setPaused(false);
  }, []);

  const ePlayBackWaiting = useCallback(e => {
    setWaiting(true);
  }, []);

  const eError = useCallback(e => {
    (async () => {
      const res = await fetch(`//${window.host}:8000/api/v1/stream/${videoUUID}/state/get_stderr`);
      const error = await res.json();

      setError({
        msg: e.error.message,
        errors: error.errors
      });
    })();
  }, [videoUUID]);

  const ePlayBackNotAllowed = useCallback(e => {
    if (e.type === "playbackNotAllowed") {
      setPaused(true);
    }
  }, []);

  const ePlayBackTimeUpdated = useCallback(e => {
    setCurrentTime(Math.floor(e.time));
    /*
      PLAYBACK_PROGRESS event stops after error occurs
      so using this event from now on to get buffer length
    */
    setBuffer(Math.round(player.getBufferLength()));
  }, [player]);

  // video events
  useEffect(() => {
    if (!player) return;

    player.on(MediaPlayer.events.MANIFEST_LOADED, eManifestLoad);
    player.on(MediaPlayer.events.CAN_PLAY, eCanPlay);
    player.on(MediaPlayer.events.PLAYBACK_PAUSED, ePlayBackPaused);
    player.on(MediaPlayer.events.PLAYBACK_PLAYING, ePlayBackPlaying);
    player.on(MediaPlayer.events.PLAYBACK_WAITING, ePlayBackWaiting);
    player.on(MediaPlayer.events.PLAYBACK_TIME_UPDATED, ePlayBackTimeUpdated);
    player.on(MediaPlayer.events.PLAYBACK_NOT_ALLOWED, ePlayBackNotAllowed);
    player.on(MediaPlayer.events.ERROR, eError);

    return () => {
      player.off(MediaPlayer.events.MANIFEST_LOADED, eManifestLoad);
      player.off(MediaPlayer.events.CAN_PLAY, eCanPlay);
      player.off(MediaPlayer.events.PLAYBACK_PAUSED, ePlayBackPaused);
      player.off(MediaPlayer.events.PLAYBACK_PLAYING, ePlayBackPlaying);
      player.off(MediaPlayer.events.PLAYBACK_WAITING, ePlayBackWaiting);
      player.off(MediaPlayer.events.PLAYBACK_TIME_UPDATED, ePlayBackTimeUpdated);
      player.off(MediaPlayer.events.PLAYBACK_NOT_ALLOWED, ePlayBackNotAllowed);
      player.off(MediaPlayer.events.ERROR, eError);
    }
  }, [eCanPlay, eError, eManifestLoad, ePlayBackNotAllowed, ePlayBackPaused, ePlayBackPlaying, ePlayBackTimeUpdated, ePlayBackWaiting, player])

  const initialValue = {
    player,
    mediaInfo: props.media_info.info,
    // mediaID: params.mediaID,
    fileID: params.fileID,
    video,
    videoPlayer,
    fullscreen,
    setFullscreen,
    seeking,
    muted,
    setMuted,
    setSeeking,
    setCurrentTime,
    currentTime,
    duration,
    setPlayer,
    setBuffer,
    buffer,
    paused,
    videoUUID,
    overlay: overlay.current,
<<<<<<< HEAD
    seekTo,
    episode
=======
    seekTo
    // episode
>>>>>>> 4b12b2de
  };

  return (
    <VideoPlayerContext.Provider value={initialValue}>
      <div className="videoPlayer" ref={videoPlayer}>
        <video ref={video}/>
        <div className="overlay" ref={overlay}>
          {(!error && (manifestLoaded && canPlay)) && <VideoControls/>}
          {(!error & (manifestLoading || !canPlay) || waiting) && <RingLoad/>}
          {((!error && (manifestLoaded && canPlay)) && props.extra_media_info.info.progress > 0) && (
            <ContinueProgress/>
          )}
          {error && (
            <ErrorBox error={error} setError={setError} currentTime={currentTime}/>
          )}
        </div>
      </div>
    </VideoPlayerContext.Provider>
  );
}

const mapStateToProps = (state) => ({
  auth: state.auth,
  media_info: state.card.media_info,
  extra_media_info: state.card.extra_media_info
});

const mapActionsToProps = {
  fetchMediaInfo,
  fetchExtraMediaInfo,
  clearMediaInfo
};

export default connect(mapStateToProps, mapActionsToProps)(VideoPlayer);<|MERGE_RESOLUTION|>--- conflicted
+++ resolved
@@ -32,59 +32,13 @@
   const [muted, setMuted] = useState(false);
   const [error, setError] = useState();
   const [videoUUID, setVideoUUID] = useState();
-<<<<<<< HEAD
-  const [episode, setEpisode] = useState();
-=======
   // const [episode, setEpisode] = useState();
->>>>>>> 4b12b2de
 
   const [buffer, setBuffer] = useState(true);
   const [paused, setPaused] = useState(false);
   const [currentTime, setCurrentTime] = useState(0);
   const [duration, setDuration] = useState(0);
 
-<<<<<<< HEAD
-  const { clearMediaInfo, fetchExtraMediaInfo, fetchMediaInfo, media_info, auth, match } = props;
-  const { params } = match;
-
-  useEffect(() => {
-    if (props.extra_media_info.info.seasons) {
-      const { seasons } = props.extra_media_info.info;
-
-      let episode;
-
-      for (const season of seasons) {
-        const found = season.episodes.filter(ep => {
-          return ep.versions.filter(version => version.id === parseInt(params.fileID)).length === 1;
-        });
-
-        if (found.length > 0) {
-          episode = {
-            ...found[0],
-            season: season.season_number
-          };
-
-          break;
-        }
-      }
-
-      if (episode) {
-        setEpisode(episode);
-        console.log(episode)
-      }
-    }
-  }, [params.fileID, props.extra_media_info.info]);
-
-  useEffect(() => {
-    fetchExtraMediaInfo(auth.token, params.mediaID);
-    return () => clearMediaInfo()
-  }, [auth.token, clearMediaInfo, fetchExtraMediaInfo, params.mediaID]);
-
-  useEffect(() => {
-    fetchMediaInfo(auth.token, params.mediaID);
-    return () => clearMediaInfo();
-  }, [auth.token, clearMediaInfo, fetchMediaInfo, params.mediaID]);
-=======
   const { media_info, auth, match } = props;
   const { params } = match;
 
@@ -124,7 +78,6 @@
   //   fetchMediaInfo(auth.token, params.mediaID);
   //   return () => clearMediaInfo();
   // }, [auth.token, clearMediaInfo, fetchMediaInfo, params.mediaID]);
->>>>>>> 4b12b2de
 
   useEffect(() => {
     document.title = "Dim - Video Player";
@@ -303,13 +256,8 @@
     paused,
     videoUUID,
     overlay: overlay.current,
-<<<<<<< HEAD
-    seekTo,
-    episode
-=======
     seekTo
     // episode
->>>>>>> 4b12b2de
   };
 
   return (
