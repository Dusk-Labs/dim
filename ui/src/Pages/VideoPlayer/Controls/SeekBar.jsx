import { useCallback, useContext, useEffect, useRef } from "react";
import { connect } from "react-redux";

import { VideoPlayerContext } from "../Context";
import SeekingTo from "./SeekingTo";

import "./SeekBar.scss";

function VideoSeekBar(props) {
  const seekBar = useRef(null);

<<<<<<< HEAD
  const { episode, mediaID, seeking, setSeeking, player, duration, currentTime, buffer } = useContext(VideoPlayerContext);
=======
  const { seeking, setSeeking, player, duration, currentTime, buffer } = useContext(VideoPlayerContext);
>>>>>>> 959bf9b3

  const seekBarCurrent = useRef(null);
  const bufferBar = useRef(null);

<<<<<<< HEAD
  const { seekTo, auth } = props;
  const { token } = auth;

  // save progress every 15 seconds
  useEffect(() => {
    if (currentTime % 15 !== 0 || currentTime === 0) return;

    (async () => {
      const config = {
        method: "POST",
        headers: {
            "authorization": token,
        }
      }

      await fetch(`//${window.host}:8000/api/v1/media/${episode?.id || mediaID}/progress?offset=${currentTime}`, config);
    })();
  }, [currentTime, episode?.id, mediaID, token]);
=======
  const { seekTo } = props;
  // const { token } = auth;

  // save progress every 15 seconds
  // useEffect(() => {
  //   if (currentTime % 15 !== 0 || currentTime === 0) return;

  //   (async () => {
  //     const config = {
  //       method: "POST",
  //       headers: {
  //           "authorization": token,
  //       }
  //     }

  //     console.log("saving progress");

  //     await fetch(`//${window.host}:8000/api/v1/media/${episode?.id || mediaID}/progress?offset=${currentTime}`, config);
  //   })();
  // }, [currentTime, episode?.id, mediaID, token]);
>>>>>>> 959bf9b3

  // current time
  useEffect(() => {
    const position = (currentTime / duration) * 100;
    seekBarCurrent.current.style.width = `${position}%`;
  }, [currentTime, duration])

  // buffer
  useEffect(() => {
    const position = ((currentTime + buffer) / duration) * 100;
    bufferBar.current.style.width = `${position}%`;
  }, [buffer, currentTime, duration])

  // useEffect(() => {
  //   const savedCurrentTime = sessionStorage.getItem("currentTime");

  //   if (savedCurrentTime) {
  //     seekTo(savedCurrentTime);
  //     sessionStorage.clear();
  //   }
  // }, [seekTo]);

  const onSeek = useCallback(async (e) => {
    if (seeking) return;

    setSeeking(true);

    const rect = e.target.getBoundingClientRect();
    const percent = (e.clientX - rect.left) / rect.width;
    const videoDuration = player.duration();
    const newTime = Math.floor(percent * videoDuration);

    seekTo(newTime);
  }, [player, seekTo, seeking, setSeeking]);

  return (
    <div className="seekBarContainer">
      <div className="seekBar" onClick={onSeek} ref={seekBar}>
        <div ref={bufferBar} className="buffer"/>
        <div ref={seekBarCurrent} className="current"/>
      </div>
      <SeekingTo nameRef={props.nameRef} timeRef={props.timeRef} seekBar={seekBar}/>
    </div>
  );
}

const mapStateToProps = (state) => ({
  auth: state.auth
});

const mapActionsToProps = {};

export default connect(mapStateToProps, mapActionsToProps)(VideoSeekBar);<|MERGE_RESOLUTION|>--- conflicted
+++ resolved
@@ -9,35 +9,11 @@
 function VideoSeekBar(props) {
   const seekBar = useRef(null);
 
-<<<<<<< HEAD
-  const { episode, mediaID, seeking, setSeeking, player, duration, currentTime, buffer } = useContext(VideoPlayerContext);
-=======
   const { seeking, setSeeking, player, duration, currentTime, buffer } = useContext(VideoPlayerContext);
->>>>>>> 959bf9b3
 
   const seekBarCurrent = useRef(null);
   const bufferBar = useRef(null);
 
-<<<<<<< HEAD
-  const { seekTo, auth } = props;
-  const { token } = auth;
-
-  // save progress every 15 seconds
-  useEffect(() => {
-    if (currentTime % 15 !== 0 || currentTime === 0) return;
-
-    (async () => {
-      const config = {
-        method: "POST",
-        headers: {
-            "authorization": token,
-        }
-      }
-
-      await fetch(`//${window.host}:8000/api/v1/media/${episode?.id || mediaID}/progress?offset=${currentTime}`, config);
-    })();
-  }, [currentTime, episode?.id, mediaID, token]);
-=======
   const { seekTo } = props;
   // const { token } = auth;
 
@@ -58,7 +34,6 @@
   //     await fetch(`//${window.host}:8000/api/v1/media/${episode?.id || mediaID}/progress?offset=${currentTime}`, config);
   //   })();
   // }, [currentTime, episode?.id, mediaID, token]);
->>>>>>> 959bf9b3
 
   // current time
   useEffect(() => {
