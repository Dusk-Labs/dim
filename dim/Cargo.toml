--- conflicted
+++ resolved
@@ -55,12 +55,8 @@
 warp = { version = "0.3.1", features = ["tls", "tokio-rustls"] }
 http = "^0.2.3"
 structopt = "0.3.21"
-<<<<<<< HEAD
-sqlx = "0.5.5"
 toml = "0.5.8"
-=======
 sqlx = "=0.5.5"
->>>>>>> 2a6f6be5
 
 [build-dependencies]
 fs_extra = "1.1.0"
