--- conflicted
+++ resolved
@@ -63,15 +63,12 @@
 thiserror = "1.0.30"
 displaydoc = "0.2.3"
 fuzzy-matcher = "0.3.7"
-<<<<<<< HEAD
-which = "4.2.5"
-=======
 dominant_color = "0.3.0"
 image = "0.24.3"
 parking_lot = "0.12.0"
 dashmap = "5.3.3"
 governor = "0.4.2"
->>>>>>> 9b65b073
+which = "4.2.5"
 
 [build-dependencies]
 fs_extra = "1.1.0"
