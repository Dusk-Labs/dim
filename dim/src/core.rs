--- conflicted
+++ resolved
@@ -30,25 +30,25 @@
 /// * `log` - Logger to which to log shit
 /// * `tx` - this is the websocket channel to which we can send websocket events to which get
 /// dispatched to clients.
-<<<<<<< HEAD
-pub async fn run_scanners(log: Logger, tx: EventTx) {
-    if let Ok(conn) = database::get_conn_logged(&log).await {
+#[instrument(skip_all)]
+pub async fn run_scanners(tx: EventTx) {
+    if let Ok(conn) = database::get_conn_logged().await {
         if let Ok(mut db_tx) = conn.read().begin().await {
             for lib in database::library::Library::get_all(&mut db_tx).await {
-                slog::info!(log, "Starting scanner for {} with id: {}", lib.name, lib.id);
-                let log_clone = log.clone();
+                info!("Starting scanner for {} with id: {}", lib.name, lib.id);
+
                 let library_id = lib.id;
                 let tx_clone = tx.clone();
 
-                tokio::spawn(scanners::start(library_id, log_clone.clone(), tx_clone));
+                tokio::spawn(scanners::start(library_id, tx_clone));
 
-                let log_clone = log.clone();
                 let library_id = lib.id;
                 let tx_clone = tx.clone();
                 let media_type = lib.media_type;
+
                 tokio::spawn(async move {
                     let watcher = scanners::scanner_daemon::FsWatcher::new(
-                        log_clone, library_id, media_type, tx_clone,
+                        library_id, media_type, tx_clone,
                     )
                         .await;
 
@@ -58,33 +58,6 @@
                         .expect("Something went wrong with the fs-watcher");
                     });
             }
-=======
-#[instrument(skip_all)]
-pub async fn run_scanners(tx: EventTx) {
-    if let Ok(conn) = database::get_conn_logged().await {
-        for lib in database::library::Library::get_all(&conn).await {
-            info!("Starting scanner for {} with id: {}", lib.name, lib.id);
-
-            let library_id = lib.id;
-            let tx_clone = tx.clone();
-
-            tokio::spawn(scanners::start(library_id, tx_clone));
-
-            let library_id = lib.id;
-            let tx_clone = tx.clone();
-            let media_type = lib.media_type;
-
-            tokio::spawn(async move {
-                let watcher =
-                    scanners::scanner_daemon::FsWatcher::new(library_id, media_type, tx_clone)
-                        .await;
-
-                watcher
-                    .start_daemon()
-                    .await
-                    .expect("Something went wrong with the fs-watcher");
-            });
->>>>>>> be452d44
         }
     }
 }
