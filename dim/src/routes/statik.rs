--- conflicted
+++ resolved
@@ -41,15 +41,10 @@
             .and(with_state(metadata_path.clone()))
             .and(with_state(conn))
             .and_then(
-<<<<<<< HEAD
-                |x, QueryArgs { w, h }: QueryArgs, meta_path, conn, log| async move {
-                    super::get_image(x, w, h, meta_path, conn, log)
+                |x, QueryArgs { w, h }: QueryArgs, meta_path, conn| async move {
+                    super::get_image(x, w, h, meta_path, conn)
                         .await
                         .map_err(|e| reject::custom(e))
-=======
-                |x, QueryArgs { w, h }: QueryArgs, meta_path, conn| async move {
-                    super::get_image(x, w, h, meta_path, conn).await
->>>>>>> be452d44
                 },
             )
     }
@@ -121,12 +116,7 @@
     _resize_h: Option<u32>,
     meta_path: String,
     conn: database::DbConnection,
-<<<<<<< HEAD
-    log: slog::Logger,
 ) -> Result<impl warp::Reply, errors::DimError> {
-=======
-) -> Result<impl warp::Reply, warp::Rejection> {
->>>>>>> be452d44
     let mut file_path = PathBuf::from(&meta_path);
     file_path.push(path.as_str());
 
@@ -143,13 +133,8 @@
 
     let mut tx = conn.read().begin().await?;
     if !Path::new(&file_path).exists() {
-<<<<<<< HEAD
         if let Ok(x) = asset::Asset::get_url_by_file(&mut tx, &url_path).await {
-            bump_priority(&log, x, 5).await;
-=======
-        if let Ok(x) = dbg!(asset::Asset::get_url_by_file(&conn, &url_path).await) {
             bump_priority(x, 5).await;
->>>>>>> be452d44
         }
     }
 
