--- conflicted
+++ resolved
@@ -13,13 +13,8 @@
 use std::fs::File;
 use std::io::Read;
 use std::io::Write;
-<<<<<<< HEAD
 use std::lazy::SyncLazy;
 use std::lazy::SyncOnceCell;
-=======
-use std::lazy::SyncOnceCell;
-use std::lazy::SyncLazy;
->>>>>>> bb81ea79
 use std::sync::Mutex;
 
 use warp::reply;
@@ -101,8 +96,6 @@
         .get()
         .cloned()
         .unwrap_or("./config.toml".into());
-<<<<<<< HEAD
-=======
 
     {
         let mut lock = GLOBAL_SETTINGS.lock().unwrap();
@@ -111,7 +104,6 @@
 
     let settings = get_global_settings();
     File::create(path)?.write(toml::to_string_pretty(&settings).unwrap().as_ref()).unwrap();
->>>>>>> bb81ea79
 
     {
         let mut lock = GLOBAL_SETTINGS.lock().unwrap();
