--- conflicted
+++ resolved
@@ -13,16 +13,11 @@
 use chrono::Datelike;
 use chrono::NaiveDate;
 
-<<<<<<< HEAD
-use slog::error;
-use slog::warn;
-use slog::Logger;
-
-=======
->>>>>>> be452d44
 use events::Message;
 use events::PushEventType;
+
 use tracing::warn;
+use tracing::error;
 
 use crate::core::EventTx;
 use crate::fetcher::insert_into_queue;
@@ -39,7 +34,7 @@
         let mut tx = match self.conn.write().begin().await {
             Ok(x) => x,
             Err(e) => {
-                error!(self.log, "Failed to create transaction."; "reason" => format!("{:?}", e));
+                error!(reason = ?e, "Failed to create transaction.");
                 return;
             }
         };
@@ -127,7 +122,7 @@
         };
 
         if let Err(e) = tx.commit().await {
-            error!(self.log, "Failed to commit transaction."; "reason" => format!("{:?}", e));
+            error!(reason = ?e, "Failed to commit transaction.");
             return;
         }
 
