pub mod base;
pub mod movie;
pub mod scanner_daemon;
pub mod tmdb;
pub mod tv_show;

use database::get_conn;
use database::library::Library;
use database::library::MediaType;
use tracing::info;
use tracing::instrument;

use crate::core::EventTx;

use once_cell::sync::OnceCell;
use walkdir::WalkDir;

use std::path::Path;
use std::path::PathBuf;
use std::time::Instant;

use serde::Deserialize;
use serde::Serialize;
#[derive(Clone, Debug, Serialize, Deserialize)]
pub struct ApiMedia {
    pub id: u64,
    pub title: String,
    pub release_date: Option<String>,
    pub overview: Option<String>,
    pub poster_path: Option<String>,
    pub backdrop_path: Option<String>,
    pub poster_file: Option<String>,
    pub backdrop_file: Option<String>,
    pub genres: Vec<String>,
    pub rating: Option<i32>,
    pub seasons: Vec<ApiSeason>,
}

#[derive(Clone, Debug, Serialize, Deserialize)]
pub struct ApiSeason {
    pub id: u64,
    pub name: Option<String>,
    pub poster_path: Option<String>,
    pub poster_file: Option<String>,
    pub season_number: u64,
    pub episodes: Vec<ApiEpisode>,
}

#[derive(Clone, Debug, Serialize, Deserialize)]
pub struct ApiEpisode {
    pub id: u64,
    pub name: Option<String>,
    pub overview: Option<String>,
    pub episode: Option<u64>,
    pub still: Option<String>,
    pub still_file: Option<String>,
}

pub(super) static METADATA_EXTRACTOR: OnceCell<base::MetadataExtractor> = OnceCell::new();
pub(super) static METADATA_MATCHER: OnceCell<base::MetadataMatcher> = OnceCell::new();
pub(super) static SUPPORTED_EXTS: &[&str] = &["mp4", "mkv", "avi", "webm"];

pub fn get_extractor(_tx: &EventTx) -> &'static base::MetadataExtractor {
    let mut handle = xtra::spawn::Tokio::Global;

    METADATA_EXTRACTOR.get_or_init(|| base::MetadataExtractor::cluster(&mut handle, 4).1)
}

pub fn get_matcher(tx: &EventTx) -> &'static base::MetadataMatcher {
    let mut handle = xtra::spawn::Tokio::Global;

    METADATA_MATCHER.get_or_init(|| {
        let conn = database::try_get_conn().expect("Failed to grab a connection");
        base::MetadataMatcher::cluster(&mut handle, 6, conn.clone(), tx.clone()).1
    })
}

pub fn get_matcher_unchecked() -> &'static base::MetadataMatcher {
    METADATA_MATCHER.get().unwrap()
}

#[instrument(skip(tx, paths))]
pub async fn start_custom<I, T>(
    library_id: i64,
    tx: EventTx,
    paths: I,
    media_type: MediaType,
) -> Result<(), self::base::ScannerError>
where
    I: Iterator<Item = T>,
    T: AsRef<Path>,
{
    info!(library_id = library_id, "Scanning library");

    tx.send(
        events::Message {
            id: library_id,
            event_type: events::PushEventType::EventStartedScanning,
        }
        .to_string(),
    )
    .unwrap();

    let _conn = get_conn().await.expect("Failed to grab the conn pool");

    let extractor = get_extractor(&tx);
    let matcher = get_matcher(&tx);

    let mut files = Vec::with_capacity(2048);
    for path in paths {
        let mut subfiles: Vec<PathBuf> = WalkDir::new(path)
            // we want to follow all symlinks in case of complex dir structures
            .follow_links(true)
            .into_iter()
            .filter_map(Result::ok)
            // ignore all hidden files.
            .filter(|f| {
                !f.path()
                    .iter()
                    .any(|s| s.to_str().map(|x| x.starts_with('.')).unwrap_or(false))
            })
            // check whether `f` has a supported extension
            .filter(|f| {
                f.path()
                    .extension()
                    .and_then(|e| e.to_str())
                    .map_or(false, |e| SUPPORTED_EXTS.contains(&e))
            })
            .map(|f| f.into_path())
            .collect();

        files.append(&mut subfiles);
    }

    let total_files = files.len();

    info!(
        module = "scanner",
        "Walked library directory library_id={} total_files={}",
        library_id = library_id,
        files = total_files,
    );

    let mut futures = Vec::new();
    let now = Instant::now();

    for file in files {
        futures.push(async move {
            if let Ok(mfile) = extractor.mount_file(file, library_id, media_type).await {
                match media_type {
                    MediaType::Movie => {
                        let _ = matcher.match_movie(mfile).await;
                    }
                    MediaType::Tv => {
                        let _ = matcher.match_tv(mfile).await;
                    }
                    _ => unreachable!(),
                }
            }
        })
    }

    futures::future::join_all(futures).await;

    info!(
        library_id = library_id,
        files = total_files,
        duration = now.elapsed().as_secs(),
        "Finished scanning library",
    );

    tx.send(
        events::Message {
            id: library_id,
            event_type: events::PushEventType::EventStoppedScanning,
        }
        .to_string(),
    )
    .unwrap();

    Ok(())
}

pub async fn start(library_id: i64, tx: EventTx) -> Result<(), self::base::ScannerError> {
    let conn = get_conn().await.expect("Failed to grab the conn pool");
<<<<<<< HEAD
    let mut db_tx = conn
        .read()
        .begin()
        .await
        .map_err(|e| self::base::ScannerError::DatabaseError(format!("{:?}", e)))?;

    let lib = Library::get_one(&mut db_tx, library_id).await?;
    start_custom(
        library_id,
        log,
        tx,
        lib.locations.into_iter(),
        lib.media_type,
    )
    .await
=======
    let lib = Library::get_one(&conn, library_id).await?;

    start_custom(library_id, tx, lib.locations.into_iter(), lib.media_type).await
>>>>>>> be452d44
}<|MERGE_RESOLUTION|>--- conflicted
+++ resolved
@@ -7,6 +7,7 @@
 use database::get_conn;
 use database::library::Library;
 use database::library::MediaType;
+
 use tracing::info;
 use tracing::instrument;
 
@@ -183,7 +184,6 @@
 
 pub async fn start(library_id: i64, tx: EventTx) -> Result<(), self::base::ScannerError> {
     let conn = get_conn().await.expect("Failed to grab the conn pool");
-<<<<<<< HEAD
     let mut db_tx = conn
         .read()
         .begin()
@@ -191,17 +191,6 @@
         .map_err(|e| self::base::ScannerError::DatabaseError(format!("{:?}", e)))?;
 
     let lib = Library::get_one(&mut db_tx, library_id).await?;
-    start_custom(
-        library_id,
-        log,
-        tx,
-        lib.locations.into_iter(),
-        lib.media_type,
-    )
-    .await
-=======
-    let lib = Library::get_one(&conn, library_id).await?;
 
     start_custom(library_id, tx, lib.locations.into_iter(), lib.media_type).await
->>>>>>> be452d44
 }